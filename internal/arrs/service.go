package arrs

import (
	"context"
	"fmt"
	"log/slog"
	"net/url"
	"path/filepath"
	"strconv"
	"strings"
	"sync"
	"time"

	"github.com/javi11/altmount/internal/config"
	"golang.org/x/sync/singleflight"
	"golift.io/starr"
	"golift.io/starr/radarr"
	"golift.io/starr/sonarr"
)

const cacheTTL = 10 * time.Minute

// ConfigInstance represents an arrs instance from configuration
type ConfigInstance struct {
	Name    string `json:"name"`
	Type    string `json:"type"` // "radarr" or "sonarr"
	URL     string `json:"url"`
	APIKey  string `json:"api_key"`
	Enabled bool   `json:"enabled"`
}

// ConfigManager interface defines methods needed for configuration management
type ConfigManager interface {
	GetConfig() *config.Config
	UpdateConfig(config *config.Config) error
	SaveConfig() error
}

// Service manages Radarr and Sonarr instances for health monitoring and file repair
type Service struct {
	configGetter  config.ConfigGetter
	configManager ConfigManager
	mu            sync.RWMutex
	radarrClients map[string]*radarr.Radarr // key: instance name
	sonarrClients map[string]*sonarr.Sonarr // key: instance name

	// Caching
	cacheMu      sync.RWMutex
	movieCache   map[string][]*radarr.Movie  // key: instance name
	seriesCache  map[string][]*sonarr.Series // key: instance name
	cacheExpiry  map[string]time.Time        // key: instance name
	requestGroup singleflight.Group

	// Queue cleanup worker state
	workerCtx     context.Context
	workerCancel  context.CancelFunc
	workerWg      sync.WaitGroup
	workerMu      sync.Mutex
	workerRunning bool
}

// NewService creates a new arrs service for health monitoring and file repair
func NewService(configGetter config.ConfigGetter, configManager ConfigManager) *Service {
	return &Service{
		configGetter:  configGetter,
		configManager: configManager,
		radarrClients: make(map[string]*radarr.Radarr),
		sonarrClients: make(map[string]*sonarr.Sonarr),
		movieCache:    make(map[string][]*radarr.Movie),
		seriesCache:   make(map[string][]*sonarr.Series),
		cacheExpiry:   make(map[string]time.Time),
	}
}

// getConfigInstances returns all arrs instances from current configuration
func (s *Service) getConfigInstances() []*ConfigInstance {
	cfg := s.configGetter()
	instances := make([]*ConfigInstance, 0)

	// Convert Radarr instances
	if len(cfg.Arrs.RadarrInstances) > 0 {
		for _, radarrConfig := range cfg.Arrs.RadarrInstances {
			instance := &ConfigInstance{
				Name:    radarrConfig.Name,
				Type:    "radarr",
				URL:     radarrConfig.URL,
				APIKey:  radarrConfig.APIKey,
				Enabled: radarrConfig.Enabled != nil && *radarrConfig.Enabled,
			}
			instances = append(instances, instance)
		}
	}

	// Convert Sonarr instances
	if len(cfg.Arrs.SonarrInstances) > 0 {
		for _, sonarrConfig := range cfg.Arrs.SonarrInstances {
			instance := &ConfigInstance{
				Name:    sonarrConfig.Name,
				Type:    "sonarr",
				URL:     sonarrConfig.URL,
				APIKey:  sonarrConfig.APIKey,
				Enabled: sonarrConfig.Enabled != nil && *sonarrConfig.Enabled,
			}
			instances = append(instances, instance)
		}
	}

	return instances
}

// findConfigInstance finds a specific instance by type and name
func (s *Service) findConfigInstance(instanceType, instanceName string) (*ConfigInstance, error) {
	instances := s.getConfigInstances()
	for _, instance := range instances {
		if instance.Type == instanceType && instance.Name == instanceName {
			return instance, nil
		}
	}

	return nil, fmt.Errorf("instance not found: %s/%s", instanceType, instanceName)
}

// getOrCreateRadarrClient gets or creates a Radarr client for an instance
func (s *Service) getOrCreateRadarrClient(instanceName, url, apiKey string) (*radarr.Radarr, error) {
	s.mu.Lock()
	defer s.mu.Unlock()

	if client, exists := s.radarrClients[instanceName]; exists {
		return client, nil
	}

	client := radarr.New(&starr.Config{URL: url, APIKey: apiKey})
	s.radarrClients[instanceName] = client
	return client, nil
}

// getOrCreateSonarrClient gets or creates a Sonarr client for an instance
func (s *Service) getOrCreateSonarrClient(instanceName, url, apiKey string) (*sonarr.Sonarr, error) {
	s.mu.Lock()
	defer s.mu.Unlock()

	if client, exists := s.sonarrClients[instanceName]; exists {
		return client, nil
	}

	client := sonarr.New(&starr.Config{URL: url, APIKey: apiKey})
	s.sonarrClients[instanceName] = client
	return client, nil
}

// findInstanceForFilePath finds which ARR instance manages the given file path
func (s *Service) findInstanceForFilePath(ctx context.Context, filePath string, relativePath string) (instanceType string, instanceName string, err error) {
	slog.DebugContext(ctx, "Finding instance for file path", "file_path", filePath, "relative_path", relativePath)

	instances := s.getConfigInstances()

	// Strategy 1: Fast Path - Check Root Folders
	for _, instance := range instances {
		if !instance.Enabled {
			continue
		}

		if client, err := s.getOrCreateClient(instance); err == nil {
			if s.managesFile(ctx, instance.Type, client, filePath) {
				return instance.Type, instance.Name, nil
			}
		}
	}

	// Strategy 2: Slow Path - Search Cache by Relative Path
	if relativePath != "" {
		slog.InfoContext(ctx, "Root folder match failed, attempting relative path search", "relative_path", relativePath)

		for _, instance := range instances {
			if !instance.Enabled {
				continue
			}

			if client, err := s.getOrCreateClient(instance); err == nil {
				if s.hasFile(ctx, instance.Type, client, instance.Name, relativePath) {
					slog.InfoContext(ctx, "Found managing instance by relative path", "instance", instance.Name, "type", instance.Type)
					return instance.Type, instance.Name, nil
				}
			}
		}
	}

	return "", "", fmt.Errorf("no ARR instance found managing file path: %s", filePath)
}

// getOrCreateClient is a helper to get or create the appropriate client
func (s *Service) getOrCreateClient(instance *ConfigInstance) (interface{}, error) {
	if instance.Type == "radarr" {
		return s.getOrCreateRadarrClient(instance.Name, instance.URL, instance.APIKey)
	}
	return s.getOrCreateSonarrClient(instance.Name, instance.URL, instance.APIKey)
}

// managesFile is a unified helper for radarrManagesFile and sonarrManagesFile
func (s *Service) managesFile(ctx context.Context, instanceType string, client interface{}, filePath string) bool {
	if instanceType == "radarr" {
		return s.radarrManagesFile(ctx, client.(*radarr.Radarr), filePath)
	}
	return s.sonarrManagesFile(ctx, client.(*sonarr.Sonarr), filePath)
}

// hasFile is a unified helper for radarrHasFile and sonarrHasFile
func (s *Service) hasFile(ctx context.Context, instanceType string, client interface{}, instanceName, relativePath string) bool {
	if instanceType == "radarr" {
		return s.radarrHasFile(ctx, client.(*radarr.Radarr), instanceName, relativePath)
	}
	return s.sonarrHasFile(ctx, client.(*sonarr.Sonarr), instanceName, relativePath)
}

// radarrHasFile checks if any movie in the instance contains the given relative path
func (s *Service) radarrHasFile(ctx context.Context, client *radarr.Radarr, instanceName, relativePath string) bool {
	movies, err := s.getMovies(ctx, client, instanceName)
	if err != nil {
		slog.ErrorContext(ctx, "Failed to get movies for relative path check", "instance", instanceName, "error", err)
		return false
	}

	strippedRelative := strings.TrimSuffix(relativePath, ".strm")

	for _, movie := range movies {
		if movie.HasFile && movie.MovieFile != nil {
			if strings.HasSuffix(movie.MovieFile.Path, relativePath) ||
				strings.HasSuffix(strings.TrimSuffix(movie.MovieFile.Path, filepath.Ext(movie.MovieFile.Path)), strippedRelative) {
				return true
			}
		}
	}
	return false
}

// sonarrHasFile checks if any series in the instance contains the given relative path
// Note: This is an approximation. We check if the series path + relative path structure makes sense,
// or if we can find the specific episode file. But 'series' objects don't contain episode files directly.
// We'd need to fetch episode files for ALL series to be 100% sure, which is too expensive even with caching.
// So we check if the series PATH contains part of the relative path, or if the relative path looks like it belongs to the series.
func (s *Service) sonarrHasFile(ctx context.Context, client *sonarr.Sonarr, instanceName, relativePath string) bool {
	seriesList, err := s.getSeries(ctx, client, instanceName)
	if err != nil {
		slog.ErrorContext(ctx, "Failed to get series for relative path check", "instance", instanceName, "error", err)
		return false
	}

	// Normalize relative path for comparison
	relativePath = filepath.ToSlash(relativePath)
	strippedRelative := strings.TrimSuffix(relativePath, ".strm")

	for _, series := range seriesList {
		// Check if the series folder name is part of the relative path
		// e.g. RelativePath: "TV/Show Name/Season 1/Ep.mkv"
		// Series Path: "/mnt/media/TV/Show Name"
		// Folder Name: "Show Name"
		folderName := filepath.Base(series.Path)
		if strings.Contains(relativePath, folderName) || strings.Contains(strippedRelative, folderName) {
			return true
		}
	}
	return false
}

// TriggerFileRescan triggers a rescan for a specific file path through the appropriate ARR instance
// The pathForRescan should be the library path (symlink or .strm file) if available,
// otherwise the mount path. It's the caller's responsibility to find the appropriate path.
func (s *Service) TriggerFileRescan(ctx context.Context, pathForRescan string, relativePath string) error {
	slog.InfoContext(ctx, "Triggering ARR rescan", "path", pathForRescan, "relative_path", relativePath)

	// Find which ARR instance manages this file path
	instanceType, instanceName, err := s.findInstanceForFilePath(ctx, pathForRescan, relativePath)
	if err != nil {
		return fmt.Errorf("failed to find ARR instance for file path %s: %w", pathForRescan, err)
	}

	// Find the instance configuration
	instanceConfig, err := s.findConfigInstance(instanceType, instanceName)
	if err != nil {
		return fmt.Errorf("failed to find instance config: %w", err)
	}

	// Check if instance is enabled
	if !instanceConfig.Enabled {
		return fmt.Errorf("instance %s/%s is disabled", instanceType, instanceName)
	}

	// Trigger rescan based on instance type
	switch instanceType {
	case "radarr":
		client, err := s.getOrCreateRadarrClient(instanceName, instanceConfig.URL, instanceConfig.APIKey)
		if err != nil {
			return fmt.Errorf("failed to create Radarr client: %w", err)
		}
		return s.triggerRadarrRescanByPath(ctx, client, pathForRescan, relativePath, instanceName)

	case "sonarr":
		client, err := s.getOrCreateSonarrClient(instanceName, instanceConfig.URL, instanceConfig.APIKey)
		if err != nil {
			return fmt.Errorf("failed to create Sonarr client: %w", err)
		}
		return s.triggerSonarrRescanByPath(ctx, client, pathForRescan, relativePath, instanceName)

	default:
		return fmt.Errorf("unsupported instance type: %s", instanceType)
	}
}

// getMovies retrieves all movies from Radarr, using a cache if available and valid
func (s *Service) getMovies(ctx context.Context, client *radarr.Radarr, instanceName string) ([]*radarr.Movie, error) {
	// 1. Check cache (read lock)
	s.cacheMu.RLock()
	movies, ok := s.movieCache[instanceName]
	expiry, valid := s.cacheExpiry[instanceName]
	s.cacheMu.RUnlock()

	if ok && valid && time.Now().Before(expiry) {
		slog.DebugContext(ctx, "Using cached movie list", "instance", instanceName, "count", len(movies))
		return movies, nil
	}

	// 2. Use singleflight to deduplicate requests
	key := "radarr_movies_" + instanceName
	v, err, _ := s.requestGroup.Do(key, func() (interface{}, error) {
		// Double check cache
		s.cacheMu.RLock()
		movies, ok := s.movieCache[instanceName]
		expiry, valid := s.cacheExpiry[instanceName]
		s.cacheMu.RUnlock()
		if ok && valid && time.Now().Before(expiry) {
			return movies, nil
		}

		slog.DebugContext(ctx, "Fetching fresh movie list", "instance", instanceName)
		freshMovies, err := client.GetMovieContext(ctx, &radarr.GetMovie{})
		if err != nil {
			return nil, err
		}

		s.cacheMu.Lock()
		s.movieCache[instanceName] = freshMovies
		s.cacheExpiry[instanceName] = time.Now().Add(cacheTTL)
		s.cacheMu.Unlock()

		return freshMovies, nil
	})

	if err != nil {
		return nil, err
	}

	return v.([]*radarr.Movie), nil
}

// getSeries retrieves all series from Sonarr, using a cache if available and valid
func (s *Service) getSeries(ctx context.Context, client *sonarr.Sonarr, instanceName string) ([]*sonarr.Series, error) {
	// 1. Check cache (read lock)
	s.cacheMu.RLock()
	series, ok := s.seriesCache[instanceName]
	expiry, valid := s.cacheExpiry[instanceName]
	s.cacheMu.RUnlock()

	if ok && valid && time.Now().Before(expiry) {
		slog.DebugContext(ctx, "Using cached series list", "instance", instanceName, "count", len(series))
		return series, nil
	}

	// 2. Use singleflight to deduplicate requests
	key := "sonarr_series_" + instanceName
	v, err, _ := s.requestGroup.Do(key, func() (interface{}, error) {
		// Double check cache
		s.cacheMu.RLock()
		series, ok := s.seriesCache[instanceName]
		expiry, valid := s.cacheExpiry[instanceName]
		s.cacheMu.RUnlock()
		if ok && valid && time.Now().Before(expiry) {
			return series, nil
		}

		slog.DebugContext(ctx, "Fetching fresh series list", "instance", instanceName)
		freshSeries, err := client.GetAllSeriesContext(ctx)
		if err != nil {
			return nil, err
		}

		s.cacheMu.Lock()
		s.seriesCache[instanceName] = freshSeries
		s.cacheExpiry[instanceName] = time.Now().Add(cacheTTL)
		s.cacheMu.Unlock()

		return freshSeries, nil
	})

	if err != nil {
		return nil, err
	}

	return v.([]*sonarr.Series), nil
}

// radarrManagesFile checks if Radarr manages the given file path using root folders (checkrr approach)
func (s *Service) radarrManagesFile(ctx context.Context, client *radarr.Radarr, filePath string) bool {
	slog.DebugContext(ctx, "Checking Radarr root folders for file ownership",
		"file_path", filePath)

	// Get root folders from Radarr (much faster than GetMovie)
	rootFolders, err := client.GetRootFoldersContext(ctx)
	if err != nil {
		slog.DebugContext(ctx, "Failed to get root folders from Radarr for file check", "error", err)
		return false
	}

	// Check if file path starts with any root folder path
	for _, folder := range rootFolders {
		slog.DebugContext(ctx, "Checking Radarr root folder", "folder_path", folder.Path, "file_path", filePath)
		// Check for direct prefix match or if the filePath contains the folder.Path (common in Docker/Remote setups)
		if strings.HasPrefix(filePath, folder.Path) || strings.Contains(filePath, folder.Path) {
			slog.DebugContext(ctx, "File matches Radarr root folder", "folder_path", folder.Path)
			return true
		}
	}

	slog.DebugContext(ctx, "File does not match any Radarr root folders")
	return false
}

// triggerRadarrRescanByPath triggers a rescan in Radarr for the given file path
func (s *Service) triggerRadarrRescanByPath(ctx context.Context, client *radarr.Radarr, filePath, relativePath, instanceName string) error {
	slog.DebugContext(ctx, "Checking Radarr for file path",
		"instance", instanceName,
		"file_path", filePath,
		"relative_path", relativePath)

	// Get all movies to find the one with matching file path
	movies, err := s.getMovies(ctx, client, instanceName)
	if err != nil {
		return fmt.Errorf("failed to get movies from Radarr: %w", err)
	}

	var targetMovie *radarr.Movie
	for _, movie := range movies {
		if movie.HasFile && movie.MovieFile != nil {
			// Try exact match
			if movie.MovieFile.Path == filePath {
				targetMovie = movie
				break
			}
			// Try match without .strm extension if filePath is a .strm file
			if strings.HasSuffix(filePath, ".strm") {
				strippedPath := strings.TrimSuffix(filePath, ".strm")
				// Check if movie file path (without its own extension) matches stripped filePath
				if strings.TrimSuffix(movie.MovieFile.Path, filepath.Ext(movie.MovieFile.Path)) == strippedPath {
					targetMovie = movie
					break
				}
			}
			// Try suffix match with relative path if provided
			if relativePath != "" {
				strippedRelative := strings.TrimSuffix(relativePath, ".strm")
				if strings.HasSuffix(movie.MovieFile.Path, relativePath) ||
					strings.HasSuffix(strings.TrimSuffix(movie.MovieFile.Path, filepath.Ext(movie.MovieFile.Path)), strippedRelative) {
					slog.InfoContext(ctx, "Found Radarr movie match by relative path suffix",
						"radarr_path", movie.MovieFile.Path,
						"relative_path", relativePath)
					targetMovie = movie
					break
				}
			}
		}
	}

	if targetMovie == nil {
		slog.DebugContext(ctx, "No movie found with file path",
			"instance", instanceName,
			"file_path", filePath)

		return fmt.Errorf("no movie found with file path: %s. Check if the movie has any files", filePath)
	}

	slog.DebugContext(ctx, "Found matching movie for file",
		"instance", instanceName,
		"movie_id", targetMovie.ID,
		"movie_title", targetMovie.Title,
		"movie_path", targetMovie.Path,
		"file_path", filePath)

	// Try to blocklist the release associated with this file
	if err := s.blocklistRadarrMovieFile(ctx, client, targetMovie.ID, targetMovie.MovieFile.ID); err != nil {
		slog.WarnContext(ctx, "Failed to blocklist Radarr release", "error", err)
	}

	// Delete the existing file
	err = client.DeleteMovieFilesContext(ctx, targetMovie.MovieFile.ID)
	if err != nil {
		slog.WarnContext(ctx, "Failed to delete movie file, continuing with rescan",
			"instance", instanceName,
			"movie_id", targetMovie.ID,
			"file_id", targetMovie.MovieFile.ID,
			"error", err)
	}

	// Trigger rescan for the movie
	_, err = client.SendCommandContext(ctx, &radarr.CommandRequest{
		Name:     "RescanMovie",
		MovieIDs: []int64{targetMovie.ID},
	})
	if err != nil {
		return fmt.Errorf("failed to trigger Radarr rescan for movie ID %d: %w", targetMovie.ID, err)
	}

	slog.DebugContext(ctx, "Successfully triggered Radarr rescan",
		"instance", instanceName,
		"movie_id", targetMovie.ID)

	// Step 3: Trigger search for the missing movie
	// We've deleted the file, so now we need to search for a replacement
	searchCmd := &radarr.CommandRequest{
		Name:     "MoviesSearch",
		MovieIDs: []int64{targetMovie.ID},
	}

	response, err := client.SendCommandContext(ctx, searchCmd)
	if err != nil {
		return fmt.Errorf("failed to trigger Radarr search for movie ID %d: %w", targetMovie.ID, err)
	}

	slog.InfoContext(ctx, "Successfully triggered Radarr search for re-download",
		"instance", instanceName,
		"movie_id", targetMovie.ID,
		"command_id", response.ID)

	return nil
}

// sonarrManagesFile checks if Sonarr manages the given file path using root folders (checkrr approach)
func (s *Service) sonarrManagesFile(ctx context.Context, client *sonarr.Sonarr, filePath string) bool {
	slog.DebugContext(ctx, "Checking Sonarr root folders for file ownership",
		"file_path", filePath)

	// Get root folders from Sonarr (much faster than GetAllSeries)
	rootFolders, err := client.GetRootFoldersContext(ctx)
	if err != nil {
		slog.DebugContext(ctx, "Failed to get root folders from Sonarr for file check", "error", err)
		return false
	}

	// Check if file path starts with any root folder path
	for _, folder := range rootFolders {
		slog.DebugContext(ctx, "Checking Sonarr root folder", "folder_path", folder.Path, "file_path", filePath)
		// Check for direct prefix match or if the filePath contains the folder.Path (common in Docker/Remote setups)
		if strings.HasPrefix(filePath, folder.Path) || strings.Contains(filePath, folder.Path) {
			slog.DebugContext(ctx, "File matches Sonarr root folder", "folder_path", folder.Path)
			return true
		}
	}

	slog.DebugContext(ctx, "File does not match any Sonarr root folders")
	return false
}

// triggerSonarrRescanByPath triggers a rescan in Sonarr for the given file path
func (s *Service) triggerSonarrRescanByPath(ctx context.Context, client *sonarr.Sonarr, filePath, relativePath, instanceName string) error {
	cfg := s.configGetter()

	// Get library directory from health config
	libraryDir := ""
	if cfg.Health.LibraryDir != nil && *cfg.Health.LibraryDir != "" {
		libraryDir = *cfg.Health.LibraryDir
	} else {
		return fmt.Errorf("Health.LibraryDir is not configured")
	}

	slog.DebugContext(ctx, "Triggering Sonarr rescan/re-download by path",
		"instance", instanceName,
		"file_path", filePath,
		"relative_path", relativePath,
		"library_dir", libraryDir)

	// Get all series to find the one that contains this file path
	series, err := s.getSeries(ctx, client, instanceName)
	if err != nil {
		return fmt.Errorf("failed to get series from Sonarr: %w", err)
	}

	// Find the series that contains this file path
	var targetSeries *sonarr.Series
	for _, show := range series {
		if strings.Contains(filePath, show.Path) {
			targetSeries = show
			break
		}
		// Fallback: check if series path is contained in relative path (less likely but possible if mounts differ)
		// Or checking if show path contains relative path parts?
		// Better logic: If we have relativePath "tv/Show/Season/Ep.mkv", we can try to match Series Title or Folder.
		// But 'findInstanceForFilePath' already matched the root folder.
		// If we are here, we assume 'series' search below might fail if 'filePath' prefix is wrong.
		// But let's stick to 'filePath' for Series lookup for now, as 'findInstanceForFilePath' relies on it.
		// If 'findInstance' worked, then 'filePath' matches a RootFolder prefix.
		// So 'show.Path' (which starts with RootFolder) should match 'filePath'.
	}

	if targetSeries == nil {
		// Fallback search for series using relative path
		// This is risky if we have multiple root folders, but worth a try if exact match fails
		for _, show := range series {
			// Check if the show's path component (e.g. "Show Name") is in the relative path
			// relativePath might be "tv/Show Name/..."
			// show.Path might be "/mnt/media/tv/Show Name"
			showFolderName := filepath.Base(show.Path)
			if strings.Contains(relativePath, showFolderName) {
				slog.DebugContext(ctx, "Found potential series match by folder name", "series", show.Title, "folder", showFolderName)
				targetSeries = show
				break
			}
		}
	}

	if targetSeries == nil {
		return fmt.Errorf("no series found containing file path: %s", filePath)
	}

	slog.DebugContext(ctx, "Found matching series for file",
		"series_title", targetSeries.Title,
		"series_path", targetSeries.Path,
		"file_path", filePath)

	// Get all episodes for this specific series
	episodes, err := client.GetSeriesEpisodesContext(ctx, &sonarr.GetEpisode{
		SeriesID: targetSeries.ID,
	})
	if err != nil {
		return fmt.Errorf("failed to get episodes for series %s: %w", targetSeries.Title, err)
	}

	// Get episode files for this series to find the matching file
	episodeFiles, err := client.GetSeriesEpisodeFilesContext(ctx, targetSeries.ID)
	if err != nil {
		return fmt.Errorf("failed to get episode files for series %s: %w", targetSeries.Title, err)
	}

	// Find the episode file with matching path
	var targetEpisodeFile *sonarr.EpisodeFile
	for _, episodeFile := range episodeFiles {
		if episodeFile.Path == filePath {
			targetEpisodeFile = episodeFile
			break
		}
		// Try match without .strm extension
		if strings.HasSuffix(filePath, ".strm") {
			strippedPath := strings.TrimSuffix(filePath, ".strm")
			if strings.TrimSuffix(episodeFile.Path, filepath.Ext(episodeFile.Path)) == strippedPath {
				targetEpisodeFile = episodeFile
				break
			}
		}
		// Try match with relative path
		if relativePath != "" {
			strippedRelative := strings.TrimSuffix(relativePath, ".strm")
			if strings.HasSuffix(episodeFile.Path, relativePath) ||
				strings.HasSuffix(strings.TrimSuffix(episodeFile.Path, filepath.Ext(episodeFile.Path)), strippedRelative) {
				slog.InfoContext(ctx, "Found Sonarr episode match by relative path suffix",
					"sonarr_path", episodeFile.Path,
					"relative_path", relativePath)
				targetEpisodeFile = episodeFile
				break
			}
		}
	}

	var episodeIDs []int64

	if targetEpisodeFile != nil {
		// Found the file record - get episodes linked to it
		for _, episode := range episodes {
			if episode.HasFile && episode.EpisodeFileID == targetEpisodeFile.ID {
				episodeIDs = append(episodeIDs, episode.ID)
			}
		}

		if len(episodeIDs) > 0 {
			slog.DebugContext(ctx, "Found matching episodes by file ID",
				"episode_count", len(episodeIDs),
				"episode_file_id", targetEpisodeFile.ID)

			// Try to blocklist the release associated with this file
			if err := s.blocklistSonarrEpisodeFile(ctx, client, targetSeries.ID, targetEpisodeFile.ID); err != nil {
				slog.WarnContext(ctx, "Failed to blocklist Sonarr release", "error", err)
			}

			// Delete the existing episode file
			err = client.DeleteEpisodeFileContext(ctx, targetEpisodeFile.ID)
			if err != nil {
				slog.WarnContext(ctx, "Failed to delete episode file",
					"instance", instanceName,
					"episode_file_id", targetEpisodeFile.ID,
					"error", err)
			}

			// Trigger rescan for the series
			_, _ = client.SendCommandContext(ctx, &sonarr.CommandRequest{
				Name:     "RescanSeries",
				SeriesID: targetSeries.ID,
			})
		}
	}

	if len(episodeIDs) == 0 {
		return fmt.Errorf("no episodes found for file: %s (path match failed)", filePath)
	}

	// Trigger episode search for all episodes in this file
	searchCmd := &sonarr.CommandRequest{
		Name:       "EpisodeSearch",
		EpisodeIDs: episodeIDs,
	}

	response, err := client.SendCommandContext(ctx, searchCmd)
	if err != nil {
		return fmt.Errorf("failed to trigger episode search: %w", err)
	}

	slog.DebugContext(ctx, "Successfully triggered episode search for re-download",
		"instance", instanceName,
		"series_title", targetSeries.Title,
		"episode_ids", episodeIDs,
		"command_id", response.ID)

	return nil
}

// TriggerScanForFile finds the ARR instance managing the file and triggers a download scan on it.
// Returns error if no instance manages the file.
func (s *Service) TriggerScanForFile(ctx context.Context, filePath string) error {
	// Try to find which instance manages this file path
	instanceType, instanceName, err := s.findInstanceForFilePath(ctx, filePath, "")
	if err != nil {
		return err
	}

	instance, err := s.findConfigInstance(instanceType, instanceName)
	if err != nil {
		return err
	}

	if !instance.Enabled {
		return fmt.Errorf("instance %s is disabled", instanceName)
	}

	slog.InfoContext(ctx, "Triggering download scan for specific instance", "instance", instanceName, "type", instanceType)

	// Launch scan in background to not block caller
	go func() {
		// Use a new background context for the async call
		bgCtx := context.Background()

		switch instance.Type {
		case "radarr":
			client, err := s.getOrCreateRadarrClient(instance.Name, instance.URL, instance.APIKey)
			if err != nil {
				slog.ErrorContext(bgCtx, "Failed to create Radarr client for scan trigger", "instance", instance.Name, "error", err)
				return
			}
			// Trigger RefreshMonitoredDownloads
<<<<<<< HEAD
			_, _ = client.SendCommandContext(bgCtx, &radarr.CommandRequest{Name: "RefreshMonitoredDownloads"})
=======
			_, err = client.SendCommandContext(bgCtx, &radarr.CommandRequest{Name: "RefreshMonitoredDownloads"})
			if err != nil {
				slog.ErrorContext(bgCtx, "Failed to trigger RefreshMonitoredDownloads", "instance", instance.Name, "error", err)
			} else {
				slog.InfoContext(bgCtx, "Triggered RefreshMonitoredDownloads", "instance", instance.Name)
			}

>>>>>>> ca6a247e
		case "sonarr":
			client, err := s.getOrCreateSonarrClient(instance.Name, instance.URL, instance.APIKey)
			if err != nil {
				slog.ErrorContext(bgCtx, "Failed to create Sonarr client for scan trigger", "instance", instance.Name, "error", err)
				return
			}
<<<<<<< HEAD
			// Trigger CheckForFinishedDownload
			_, _ = client.SendCommandContext(bgCtx, &sonarr.CommandRequest{Name: "CheckForFinishedDownload"})		}
=======
			// Trigger RefreshMonitoredDownloads
			_, err = client.SendCommandContext(bgCtx, &sonarr.CommandRequest{Name: "RefreshMonitoredDownloads"})
			if err != nil {
				slog.ErrorContext(bgCtx, "Failed to trigger RefreshMonitoredDownloads", "instance", instance.Name, "error", err)
			} else {
				slog.InfoContext(bgCtx, "Triggered RefreshMonitoredDownloads", "instance", instance.Name)
			}
		}
>>>>>>> ca6a247e
	}()

	return nil
}

// TriggerDownloadScan triggers the "Check For Finished Downloads" task in ARR instances
func (s *Service) TriggerDownloadScan(ctx context.Context, instanceType string) {
	instances := s.getConfigInstances()
	for _, instance := range instances {
		if !instance.Enabled || instance.Type != instanceType {
			continue
		}

		slog.DebugContext(ctx, "Triggering download client scan", "instance", instance.Name, "type", instance.Type)

		go func(inst *ConfigInstance) {
			// Use a new background context for the async call
			bgCtx := context.Background()

			switch inst.Type {
			case "radarr":
				client, err := s.getOrCreateRadarrClient(inst.Name, inst.URL, inst.APIKey)
				if err != nil {
					slog.ErrorContext(bgCtx, "Failed to create Radarr client for scan trigger", "instance", inst.Name, "error", err)
					return
				}
				// Trigger RefreshMonitoredDownloads
<<<<<<< HEAD
				_, _ = client.SendCommandContext(bgCtx, &radarr.CommandRequest{Name: "RefreshMonitoredDownloads"})
=======
				_, err = client.SendCommandContext(bgCtx, &radarr.CommandRequest{Name: "RefreshMonitoredDownloads"})
				if err != nil {
					slog.ErrorContext(bgCtx, "Failed to trigger RefreshMonitoredDownloads", "instance", inst.Name, "error", err)
				} else {
					slog.InfoContext(bgCtx, "Triggered RefreshMonitoredDownloads", "instance", inst.Name)
				}
>>>>>>> ca6a247e

			case "sonarr":
				client, err := s.getOrCreateSonarrClient(inst.Name, inst.URL, inst.APIKey)
				if err != nil {
					slog.ErrorContext(bgCtx, "Failed to create Sonarr client for scan trigger", "instance", inst.Name, "error", err)
					return
				}
<<<<<<< HEAD
				// Trigger CheckForFinishedDownload
				_, _ = client.SendCommandContext(bgCtx, &sonarr.CommandRequest{Name: "CheckForFinishedDownload"})			}
=======
				// Trigger RefreshMonitoredDownloads
				_, err = client.SendCommandContext(bgCtx, &sonarr.CommandRequest{Name: "RefreshMonitoredDownloads"})
				if err != nil {
					slog.ErrorContext(bgCtx, "Failed to trigger RefreshMonitoredDownloads", "instance", inst.Name, "error", err)
				} else {
					slog.InfoContext(bgCtx, "Triggered RefreshMonitoredDownloads", "instance", inst.Name)
				}
			}
>>>>>>> ca6a247e
		}(instance)
	}
}

// GetHealth retrieves health checks from all enabled ARR instances
func (s *Service) GetHealth(ctx context.Context) (map[string]interface{}, error) {
	instances := s.getConfigInstances()
	results := make(map[string]interface{})

	for _, instance := range instances {
		if !instance.Enabled {
			continue
		}

		var health interface{}

		switch instance.Type {
		case "radarr":
			client, err := s.getOrCreateRadarrClient(instance.Name, instance.URL, instance.APIKey)
			if err != nil {
				slog.ErrorContext(ctx, "Failed to create Radarr client for health check", "instance", instance.Name, "error", err)
				continue
			}
			err = client.GetInto(ctx, starr.Request{URI: "/health"}, &health)
			if err != nil {
				slog.ErrorContext(ctx, "Failed to get Radarr health", "instance", instance.Name, "error", err)
				continue
			}
			results[instance.Name] = health

		case "sonarr":
			client, err := s.getOrCreateSonarrClient(instance.Name, instance.URL, instance.APIKey)
			if err != nil {
				slog.ErrorContext(ctx, "Failed to create Sonarr client for health check", "instance", instance.Name, "error", err)
				continue
			}
			err = client.GetInto(ctx, starr.Request{URI: "/health"}, &health)
			if err != nil {
				slog.ErrorContext(ctx, "Failed to get Sonarr health", "instance", instance.Name, "error", err)
				continue
			}
			results[instance.Name] = health
		}
	}

	return results, nil
}

// GetAllInstances returns all arrs instances from configuration
func (s *Service) GetAllInstances() []*ConfigInstance {
	return s.getConfigInstances()
}

// generateInstanceName generates an instance name from a URL
// Format: hostname-port (e.g., "localhost-8989", "sonarr.local-80")
func (s *Service) generateInstanceName(rawURL string) (string, error) {
	parsedURL, err := url.Parse(rawURL)
	if err != nil {
		return "", fmt.Errorf("failed to parse URL: %w", err)
	}

	// Get hostname and port
	hostname := parsedURL.Hostname()
	port := parsedURL.Port()

	// If no port specified, use default based on scheme
	if port == "" {
		if parsedURL.Scheme == "https" {
			port = "443"
		} else {
			port = "80"
		}
	}

	// Combine hostname and port
	return fmt.Sprintf("%s-%s", hostname, port), nil
}

// normalizeURL normalizes a URL for comparison by removing trailing slashes
func normalizeURL(rawURL string) string {
	return strings.TrimSuffix(rawURL, "/")
}

// instanceExistsByURL checks if an instance with the given URL already exists
func (s *Service) instanceExistsByURL(checkURL string) bool {
	normalizedCheck := normalizeURL(checkURL)
	instances := s.getConfigInstances()

	for _, instance := range instances {
		normalizedInstance := normalizeURL(instance.URL)
		if normalizedInstance == normalizedCheck {
			return true
		}
	}

	return false
}

// detectARRType attempts to detect if a URL points to Radarr or Sonarr
// Returns "radarr", "sonarr", or an error if neither can be determined
func (s *Service) detectARRType(ctx context.Context, arrURL, apiKey string) (string, error) {
	slog.DebugContext(ctx, "Detecting ARR type", "url", arrURL)

	// Try Radarr first
	radarrClient := radarr.New(&starr.Config{URL: arrURL, APIKey: apiKey})
	radarrStatus, err := radarrClient.GetSystemStatusContext(ctx)
	if err == nil {
		// Check AppName from the result
		switch radarrStatus.AppName {
		case "Radarr":
			slog.DebugContext(ctx, "Detected Radarr instance", "url", arrURL)
			return "radarr", nil
		case "Sonarr":
			slog.DebugContext(ctx, "Detected Sonarr instance", "url", arrURL)
			return "sonarr", nil
		default:
			slog.DebugContext(ctx, "Unknown AppName from Radarr client", "app_name", radarrStatus.AppName, "url", arrURL)
		}
	}

	// Try Sonarr
	sonarrClient := sonarr.New(&starr.Config{URL: arrURL, APIKey: apiKey})
	sonarrStatus, err := sonarrClient.GetSystemStatusContext(ctx)
	if err == nil {
		// Check AppName from the result
		switch sonarrStatus.AppName {
		case "Radarr":
			slog.DebugContext(ctx, "Detected Radarr instance", "url", arrURL)
			return "radarr", nil
		case "Sonarr":
			slog.DebugContext(ctx, "Detected Sonarr instance", "url", arrURL)
			return "sonarr", nil
		default:
			slog.DebugContext(ctx, "Unknown AppName from Sonarr client", "app_name", sonarrStatus.AppName, "url", arrURL)
		}
	}

	return "", fmt.Errorf("unable to detect ARR type for URL %s - neither Radarr nor Sonarr responded successfully", arrURL)
}

// RegisterInstance attempts to automatically register an ARR instance
// If the instance already exists (by URL), it returns nil without error
// Also creates the appropriate category in SABnzbd configuration based on ARR type:
// - Radarr instances get "movies" category
// - Sonarr instances get "tv" category
func (s *Service) RegisterInstance(ctx context.Context, arrURL, apiKey string) error {
	if s.configManager == nil {
		return fmt.Errorf("config manager not available")
	}

	slog.InfoContext(ctx, "Attempting to register ARR instance", "url", arrURL)

	// Check if instance already exists
	if s.instanceExistsByURL(arrURL) {
		slog.DebugContext(ctx, "ARR instance already exists, skipping registration", "url", arrURL)
		return nil
	}

	// Detect ARR type
	arrType, err := s.detectARRType(ctx, arrURL, apiKey)
	if err != nil {
		return fmt.Errorf("failed to detect ARR type: %w", err)
	}

	// Determine category based on ARR type
	var category string
	switch arrType {
	case "radarr":
		category = "movies"
	case "sonarr":
		category = "tv"
	default:
		return fmt.Errorf("unsupported ARR type: %s", arrType)
	}

	// Generate instance name
	instanceName, err := s.generateInstanceName(arrURL)
	if err != nil {
		return fmt.Errorf("failed to generate instance name: %w", err)
	}

	slog.InfoContext(ctx, "Registering new ARR instance",
		"name", instanceName,
		"type", arrType,
		"url", arrURL,
		"category", category)

	// Get current config and make a deep copy
	currentConfig := s.configManager.GetConfig()
	newConfig := currentConfig.DeepCopy()

	// Create new instance config
	enabled := true
	newInstance := config.ArrsInstanceConfig{
		Name:    instanceName,
		URL:     arrURL,
		APIKey:  apiKey,
		Enabled: &enabled,
	}

	// Add to appropriate array
	switch arrType {
	case "radarr":
		newConfig.Arrs.RadarrInstances = append(newConfig.Arrs.RadarrInstances, newInstance)
	case "sonarr":
		newConfig.Arrs.SonarrInstances = append(newConfig.Arrs.SonarrInstances, newInstance)
	}

	// Create category for this ARR type
	s.ensureCategoryExistsInConfig(ctx, newConfig, category)

	// Update and save configuration
	if err := s.configManager.UpdateConfig(newConfig); err != nil {
		return fmt.Errorf("failed to update configuration: %w", err)
	}

	if err := s.configManager.SaveConfig(); err != nil {
		return fmt.Errorf("failed to save configuration: %w", err)
	}

	slog.InfoContext(ctx, "Successfully registered ARR instance",
		"name", instanceName,
		"type", arrType,
		"url", arrURL,
		"category", category)

	return nil
}

// ensureCategoryExistsInConfig ensures a category exists in the provided config
func (s *Service) ensureCategoryExistsInConfig(ctx context.Context, cfg *config.Config, category string) {
	// Use default category if empty
	if category == "" {
		category = "default"
	}

	// Check if category already exists
	for _, existingCategory := range cfg.SABnzbd.Categories {
		if existingCategory.Name == category {
			slog.DebugContext(ctx, "Category already exists, skipping creation", "category", category)
			return
		}
	}

	// Calculate next order number
	nextOrder := 0
	for _, existingCategory := range cfg.SABnzbd.Categories {
		if existingCategory.Order >= nextOrder {
			nextOrder = existingCategory.Order + 1
		}
	}

	// Create new category with default values
	newCategory := config.SABnzbdCategory{
		Name:     category,
		Order:    nextOrder,
		Priority: 0,
		Dir:      category, // Use category name as directory
	}

	cfg.SABnzbd.Categories = append(cfg.SABnzbd.Categories, newCategory)

	slog.InfoContext(ctx, "Created new category",
		"category", category,
		"order", nextOrder,
		"dir", category)
}

// GetInstance returns a specific instance by type and name
func (s *Service) GetInstance(instanceType, instanceName string) *ConfigInstance {
	instances := s.getConfigInstances()
	for _, instance := range instances {
		if instance.Type == instanceType && instance.Name == instanceName {
			return instance
		}
	}
	return nil
}

// TestConnection tests the connection to an arrs instance
func (s *Service) TestConnection(ctx context.Context, instanceType, url, apiKey string) error {
	switch instanceType {
	case "radarr":
		client := radarr.New(&starr.Config{URL: url, APIKey: apiKey})
		_, err := client.GetSystemStatusContext(ctx)
		if err != nil {
			return fmt.Errorf("failed to connect to Radarr: %w", err)
		}
		return nil

	case "sonarr":
		client := sonarr.New(&starr.Config{URL: url, APIKey: apiKey})
		_, err := client.GetSystemStatus()
		if err != nil {
			return fmt.Errorf("failed to connect to Sonarr: %w", err)
		}
		return nil

	default:
		return fmt.Errorf("unsupported instance type: %s", instanceType)
	}
}

// blocklistRadarrMovieFile finds the history event for the given file and marks it as failed (blocklisting the release)
func (s *Service) blocklistRadarrMovieFile(ctx context.Context, client *radarr.Radarr, movieID int64, fileID int64) error {
	slog.DebugContext(ctx, "Attempting to find and blocklist release for movie file", "movie_id", movieID, "file_id", fileID)

	req := &starr.PageReq{
		PageSize: 100,
		SortKey:  "date",
		SortDir:  starr.SortDescend,
	}
	req.Set("movieId", strconv.FormatInt(movieID, 10))

	history, err := client.GetHistoryPageContext(ctx, req)
	if err != nil {
		return fmt.Errorf("failed to get history: %w", err)
	}

	targetFileID := strconv.FormatInt(fileID, 10)

	for _, record := range history.Records {
		// Check if this history record corresponds to our file
		if record.Data.FileID == targetFileID {
			slog.InfoContext(ctx, "Found history record for file, marking as failed to blocklist release",
				"history_id", record.ID,
				"source_title", record.SourceTitle,
				"event_type", record.EventType)

			// Mark history as failed (this adds to blocklist)
			if err := client.FailContext(ctx, record.ID); err != nil {
				return fmt.Errorf("failed to mark history as failed: %w", err)
			}
			return nil
		}
	}

	slog.WarnContext(ctx, "No history record found for file, cannot blocklist", "movie_id", movieID, "file_id", fileID)
	return nil
}

// blocklistSonarrEpisodeFile finds the history event for the given file and marks it as failed (blocklisting the release)
func (s *Service) blocklistSonarrEpisodeFile(ctx context.Context, client *sonarr.Sonarr, seriesID int64, fileID int64) error {
	slog.DebugContext(ctx, "Attempting to find and blocklist release for episode file", "series_id", seriesID, "file_id", fileID)

	req := &starr.PageReq{
		PageSize: 100,
		SortKey:  "date",
		SortDir:  starr.SortDescend,
	}
	req.Set("seriesId", strconv.FormatInt(seriesID, 10))

	history, err := client.GetHistoryPageContext(ctx, req)
	if err != nil {
		return fmt.Errorf("failed to get history: %w", err)
	}

	targetFileID := strconv.FormatInt(fileID, 10)

	for _, record := range history.Records {
		// Check if this history record corresponds to our file
		if record.Data.FileID == targetFileID {
			slog.InfoContext(ctx, "Found history record for file, marking as failed to blocklist release",
				"history_id", record.ID,
				"source_title", record.SourceTitle,
				"event_type", record.EventType)

			// Mark history as failed (this adds to blocklist)
			if err := client.FailContext(ctx, record.ID); err != nil {
				return fmt.Errorf("failed to mark history as failed: %w", err)
			}
			return nil
		}
	}

	slog.WarnContext(ctx, "No history record found for file, cannot blocklist", "series_id", seriesID, "file_id", fileID)
	return nil
}

// StartWorker starts the queue cleanup worker
func (s *Service) StartWorker(ctx context.Context) error {
	s.workerMu.Lock()
	defer s.workerMu.Unlock()

	if s.workerRunning {
		return nil
	}

	cfg := s.configGetter()

	// ARRs must be enabled
	if cfg.Arrs.Enabled == nil || !*cfg.Arrs.Enabled {
		slog.InfoContext(ctx, "ARR queue cleanup disabled (ARRs disabled)")
		return nil
	}

	// Queue cleanup is enabled by default (when nil or true)
	if cfg.Arrs.QueueCleanupEnabled != nil && !*cfg.Arrs.QueueCleanupEnabled {
		slog.InfoContext(ctx, "ARR queue cleanup disabled")
		return nil
	}

	s.workerCtx, s.workerCancel = context.WithCancel(ctx)
	s.workerRunning = true

	interval := time.Duration(cfg.Arrs.QueueCleanupIntervalSeconds) * time.Second
	if interval <= 0 {
		interval = 10 * time.Second
	}

	s.workerWg.Add(1)
	go s.runWorker(interval)

	slog.InfoContext(ctx, "ARR queue cleanup worker started",
		"interval_seconds", cfg.Arrs.QueueCleanupIntervalSeconds)
	return nil
}

// StopWorker stops the queue cleanup worker
func (s *Service) StopWorker(ctx context.Context) {
	s.workerMu.Lock()
	defer s.workerMu.Unlock()

	if !s.workerRunning {
		return
	}

	s.workerCancel()
	s.workerWg.Wait()
	s.workerRunning = false
	slog.InfoContext(ctx, "ARR queue cleanup worker stopped")
}

func (s *Service) runWorker(interval time.Duration) {
	defer s.workerWg.Done()

	ticker := time.NewTicker(interval)
	defer ticker.Stop()

	// Initial delay before first run
	select {
	case <-time.After(30 * time.Second):
	case <-s.workerCtx.Done():
		return
	}

	// Run initial cleanup
	s.safeCleanup()

	for {
		select {
		case <-ticker.C:
			s.safeCleanup()
		case <-s.workerCtx.Done():
			return
		}
	}
}

func (s *Service) safeCleanup() {
	defer func() {
		if r := recover(); r != nil {
			slog.Error("Panic in queue cleanup", "panic", r)
		}
	}()
	if err := s.CleanupQueue(s.workerCtx); err != nil {
		slog.Error("Queue cleanup failed", "error", err)
	}
}

// CleanupQueue checks all ARR instances for importPending items with empty folders
// and removes them from the queue after deleting the empty folder
func (s *Service) CleanupQueue(ctx context.Context) error {
	cfg := s.configGetter()

	slog.InfoContext(ctx, "Starting ARR queue cleanup")

	// Process all Radarr instances
	for _, instance := range cfg.Arrs.RadarrInstances {
		if instance.Enabled == nil || !*instance.Enabled {
			continue
		}
		if err := s.cleanupRadarrQueue(ctx, instance, cfg); err != nil {
			slog.WarnContext(ctx, "Failed to cleanup Radarr queue",
				"instance", instance.Name, "error", err)
		}
	}

	// Process all Sonarr instances
	for _, instance := range cfg.Arrs.SonarrInstances {
		if instance.Enabled == nil || !*instance.Enabled {
			continue
		}
		if err := s.cleanupSonarrQueue(ctx, instance, cfg); err != nil {
			slog.WarnContext(ctx, "Failed to cleanup Sonarr queue",
				"instance", instance.Name, "error", err)
		}
	}

	slog.InfoContext(ctx, "ARR queue cleanup completed")
	return nil
}

func (s *Service) cleanupRadarrQueue(ctx context.Context, instance config.ArrsInstanceConfig, cfg *config.Config) error {
	client, err := s.getOrCreateRadarrClient(instance.Name, instance.URL, instance.APIKey)
	if err != nil {
		return fmt.Errorf("failed to get Radarr client: %w", err)
	}

	queue, err := client.GetQueueContext(ctx, 0, 100)
	if err != nil {
		return fmt.Errorf("failed to get Radarr queue: %w", err)
	}

	var idsToRemove []int64
	for _, q := range queue.Records {
		// Check for completed items with warning status that are pending import
		if q.Status != "completed" || q.TrackedDownloadStatus != "warning" || q.TrackedDownloadState != "importPending" {
			continue
		}

		// Check if path is within managed directories (import_dir or mount_path)
		if !s.isPathManaged(q.OutputPath, cfg) {
			continue
		}

		// Check status messages for known issues
		shouldCleanup := false
		for _, msg := range q.StatusMessages {
			allMessages := strings.Join(msg.Messages, " ")
			if strings.Contains(allMessages, "No files found are eligible") {
				shouldCleanup = true
				break
			}
			if strings.Contains(msg.Title, "One or more episodes expected in this release were not imported or missing") {
				shouldCleanup = true
				break
			}
			if strings.Contains(allMessages, "is not a valid video file") {
				shouldCleanup = true
				break
			}
			if strings.Contains(allMessages, "Sample file") {
				shouldCleanup = true
				break
			}
			if strings.Contains(msg.Title, "No video files were found in the selected folder") {
				shouldCleanup = true
				break
			}
		}

		if shouldCleanup {
			slog.InfoContext(ctx, "Found failed import pending item",
				"path", q.OutputPath, "title", q.Title, "instance", instance.Name)
			idsToRemove = append(idsToRemove, q.ID)
		}
	}

	// Remove from ARR queue with removeFromClient and blocklist flags
	if len(idsToRemove) > 0 {
		removeFromClient := true
		opts := &starr.QueueDeleteOpts{
			RemoveFromClient: &removeFromClient,
			BlockList:        true,
			SkipRedownload:   false,
		}
		for _, id := range idsToRemove {
			if err := client.DeleteQueueContext(ctx, id, opts); err != nil {
				slog.ErrorContext(ctx, "Failed to delete queue item",
					"id", id, "error", err)
			}
		}
		slog.InfoContext(ctx, "Cleaned up Radarr queue items",
			"instance", instance.Name, "count", len(idsToRemove))
	}
	return nil
}

func (s *Service) cleanupSonarrQueue(ctx context.Context, instance config.ArrsInstanceConfig, cfg *config.Config) error {
	client, err := s.getOrCreateSonarrClient(instance.Name, instance.URL, instance.APIKey)
	if err != nil {
		return fmt.Errorf("failed to get Sonarr client: %w", err)
	}

	queue, err := client.GetQueueContext(ctx, 0, 100)
	if err != nil {
		return fmt.Errorf("failed to get Sonarr queue: %w", err)
	}

	var idsToRemove []int64
	for _, q := range queue.Records {
		// Check for completed items with warning status that are pending import
		if q.Protocol != "usenet" || q.Status != "completed" || q.TrackedDownloadStatus != "warning" || q.TrackedDownloadState != "importPending" {
			continue
		}

		// Check if path is within managed directories (import_dir or mount_path)
		if !s.isPathManaged(q.OutputPath, cfg) {
			continue
		}

		// Check status messages for known issues
		shouldCleanup := false
		for _, msg := range q.StatusMessages {
			allMessages := strings.Join(msg.Messages, " ")
			if strings.Contains(allMessages, "No files found are eligible") {
				shouldCleanup = true
				break
			}
			if strings.Contains(msg.Title, "One or more episodes expected in this release were not imported or missing") {
				shouldCleanup = true
				break
			}
			if strings.Contains(msg.Title, "No video files were found in the selected folder") {
				shouldCleanup = true
				break
			}
			if strings.Contains(msg.Title, "Could not find file") {
				shouldCleanup = true
				break
			}
			if strings.Contains(msg.Title, "Unexpected error processing file") {
				shouldCleanup = true
				break
			}
			if strings.Contains(msg.Title, "Download doesn't contain intermediate path") {
				shouldCleanup = true
				break
			}
			if strings.Contains(allMessages, "is not a valid video file") {
				shouldCleanup = true
				break
			}
			if strings.Contains(allMessages, "Sample file") {
				shouldCleanup = true
				break
			}
		}

		if shouldCleanup {
			slog.InfoContext(ctx, "Found failed import pending item",
				"path", q.OutputPath, "title", q.Title, "instance", instance.Name)
			idsToRemove = append(idsToRemove, q.ID)
		}
	}

	// Remove from ARR queue with removeFromClient and blocklist flags
	if len(idsToRemove) > 0 {
		removeFromClient := true
		opts := &starr.QueueDeleteOpts{
			RemoveFromClient: &removeFromClient,
			BlockList:        true,
			SkipRedownload:   false,
		}
		for _, id := range idsToRemove {
			if err := client.DeleteQueueContext(ctx, id, opts); err != nil {
				slog.ErrorContext(ctx, "Failed to delete queue item",
					"id", id, "error", err)
			}
		}
		slog.InfoContext(ctx, "Cleaned up Sonarr queue items",
			"instance", instance.Name, "count", len(idsToRemove))
	}
	return nil
}

func (s *Service) isPathManaged(path string, cfg *config.Config) bool {
	if path == "" {
		return false
	}

	cleanPath := filepath.Clean(path)

	// Check import_dir
	if cfg.Import.ImportDir != nil && *cfg.Import.ImportDir != "" {
		importDir := filepath.Clean(*cfg.Import.ImportDir)
		if strings.HasPrefix(cleanPath, importDir) {
			return true
		}
	}

	// Check mount_path
	if cfg.MountPath != "" {
		mountPath := filepath.Clean(cfg.MountPath)
		if strings.HasPrefix(cleanPath, mountPath) {
			return true
		}
	}

	return false
}<|MERGE_RESOLUTION|>--- conflicted
+++ resolved
@@ -761,9 +761,6 @@
 				return
 			}
 			// Trigger RefreshMonitoredDownloads
-<<<<<<< HEAD
-			_, _ = client.SendCommandContext(bgCtx, &radarr.CommandRequest{Name: "RefreshMonitoredDownloads"})
-=======
 			_, err = client.SendCommandContext(bgCtx, &radarr.CommandRequest{Name: "RefreshMonitoredDownloads"})
 			if err != nil {
 				slog.ErrorContext(bgCtx, "Failed to trigger RefreshMonitoredDownloads", "instance", instance.Name, "error", err)
@@ -771,17 +768,12 @@
 				slog.InfoContext(bgCtx, "Triggered RefreshMonitoredDownloads", "instance", instance.Name)
 			}
 
->>>>>>> ca6a247e
 		case "sonarr":
 			client, err := s.getOrCreateSonarrClient(instance.Name, instance.URL, instance.APIKey)
 			if err != nil {
 				slog.ErrorContext(bgCtx, "Failed to create Sonarr client for scan trigger", "instance", instance.Name, "error", err)
 				return
 			}
-<<<<<<< HEAD
-			// Trigger CheckForFinishedDownload
-			_, _ = client.SendCommandContext(bgCtx, &sonarr.CommandRequest{Name: "CheckForFinishedDownload"})		}
-=======
 			// Trigger RefreshMonitoredDownloads
 			_, err = client.SendCommandContext(bgCtx, &sonarr.CommandRequest{Name: "RefreshMonitoredDownloads"})
 			if err != nil {
@@ -790,7 +782,6 @@
 				slog.InfoContext(bgCtx, "Triggered RefreshMonitoredDownloads", "instance", instance.Name)
 			}
 		}
->>>>>>> ca6a247e
 	}()
 
 	return nil
@@ -818,16 +809,12 @@
 					return
 				}
 				// Trigger RefreshMonitoredDownloads
-<<<<<<< HEAD
-				_, _ = client.SendCommandContext(bgCtx, &radarr.CommandRequest{Name: "RefreshMonitoredDownloads"})
-=======
 				_, err = client.SendCommandContext(bgCtx, &radarr.CommandRequest{Name: "RefreshMonitoredDownloads"})
 				if err != nil {
 					slog.ErrorContext(bgCtx, "Failed to trigger RefreshMonitoredDownloads", "instance", inst.Name, "error", err)
 				} else {
 					slog.InfoContext(bgCtx, "Triggered RefreshMonitoredDownloads", "instance", inst.Name)
 				}
->>>>>>> ca6a247e
 
 			case "sonarr":
 				client, err := s.getOrCreateSonarrClient(inst.Name, inst.URL, inst.APIKey)
@@ -835,10 +822,6 @@
 					slog.ErrorContext(bgCtx, "Failed to create Sonarr client for scan trigger", "instance", inst.Name, "error", err)
 					return
 				}
-<<<<<<< HEAD
-				// Trigger CheckForFinishedDownload
-				_, _ = client.SendCommandContext(bgCtx, &sonarr.CommandRequest{Name: "CheckForFinishedDownload"})			}
-=======
 				// Trigger RefreshMonitoredDownloads
 				_, err = client.SendCommandContext(bgCtx, &sonarr.CommandRequest{Name: "RefreshMonitoredDownloads"})
 				if err != nil {
@@ -847,7 +830,6 @@
 					slog.InfoContext(bgCtx, "Triggered RefreshMonitoredDownloads", "instance", inst.Name)
 				}
 			}
->>>>>>> ca6a247e
 		}(instance)
 	}
 }
