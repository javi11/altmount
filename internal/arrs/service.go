--- conflicted
+++ resolved
@@ -6,10 +6,7 @@
 	"log/slog"
 	"net/url"
 	"path/filepath"
-<<<<<<< HEAD
-=======
 	"regexp"
->>>>>>> 0e05dc17
 	"strconv"
 	"strings"
 	"sync"
@@ -23,8 +20,6 @@
 )
 
 const cacheTTL = 10 * time.Minute
-<<<<<<< HEAD
-=======
 
 // Regex to extract Season and Episode numbers (e.g., S01E05, s1e5)
 var seasonEpisodeRegex = regexp.MustCompile(`(?i)S(\d{1,2})E(\d{1,3})`)
@@ -41,7 +36,6 @@
 	}
 	return -1, -1
 }
->>>>>>> 0e05dc17
 
 // ConfigInstance represents an arrs instance from configuration
 type ConfigInstance struct {
