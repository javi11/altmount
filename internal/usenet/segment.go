package usenet

import (
	"errors"
	"io"
	"sync"

	"github.com/acomagu/bufpipe"
)

type Segment struct {
	Id    string
	Start int64
	End   int64 // End offset in the segment (inclusive)
	Size  int64 // Size of the segment in bytes
}

var (
	ErrBufferNotReady = errors.New("buffer not ready")
	ErrSegmentLimit   = errors.New("segment limit reached")
)

type segmentRange struct {
	start    int64
	end      int64
	segments []*segment
	current  int
	mu       sync.RWMutex
}

func (r *segmentRange) HasSegments() bool {
	return len(r.segments) > 0
}

// GetCurrentIndex returns the current segment index being read
func (r *segmentRange) GetCurrentIndex() int {
	r.mu.RLock()
	defer r.mu.RUnlock()
	return r.current
}

func (r *segmentRange) Get() (*segment, error) {
	r.mu.RLock()
	defer r.mu.RUnlock()

	if r.current >= len(r.segments) {
		return nil, ErrSegmentLimit
	}

	return r.segments[r.current], nil
}

func (r *segmentRange) Next() (*segment, error) {
	r.mu.Lock()
	if r.current >= len(r.segments) {
		r.mu.Unlock()
		return nil, ErrSegmentLimit
	}

	// Ignore close errors
	_ = r.segments[r.current].Close()
	r.segments[r.current] = nil

	r.current += 1
	r.mu.Unlock()

	return r.Get()
}

func (r *segmentRange) CloseSegments() {
	r.mu.RLock()
	defer r.mu.RUnlock()
	for _, s := range r.segments {
		if s != nil {
			_ = s.Close()
		}
	}
}

func (r *segmentRange) Clear() error {
	for _, s := range r.segments {
		if err := s.Close(); err != nil {
			return err
		}
	}

	r.segments = nil

	return nil
}

type segment struct {
	Id            string
	Start         int64
	End           int64
	SegmentSize   int64
	groups        []string
	reader        *bufpipe.PipeReader
	writer        *bufpipe.PipeWriter
	once          sync.Once
	limitedReader io.Reader // Cached limited reader to prevent multiple LimitReader wraps
<<<<<<< HEAD
	sMx           sync.Mutex
=======
	mx            sync.Mutex
	closed        bool // Tracks if segment has been closed
>>>>>>> 8050a642
}

func (s *segment) GetReader() io.Reader {
	s.once.Do(func() {
		// Skip to Start position
		if s.Start > 0 {
			// Seek to the start of the segment
			_, _ = io.CopyN(io.Discard, s.reader, s.Start)
		}

		// Create LimitReader once - this ensures the limit is enforced correctly
		// across multiple Read() calls in usenet_reader.go
		// Without this, each GetReader() call would create a NEW LimitReader with
		// the full limit, allowing reading beyond the intended End offset
		s.limitedReader = io.LimitReader(s.reader, s.End-s.Start+1)
	})

	return s.limitedReader
}

func (s *segment) Close() error {
	if s == nil {
		return nil
	}

	s.sMx.Lock()
	defer s.sMx.Unlock()

	// Prevent multiple closes
	if s.closed {
		return nil
	}
	s.closed = true

	var e1, e2 error

	if s.reader != nil {
		e1 = s.reader.Close()
	}

	if s.writer != nil {
		e2 = s.writer.Close()
	}

	return errors.Join(e1, e2)
}

// safeWriter wraps the segment writer and returns error if closed
type safeWriter struct {
	s *segment
}

func (sw *safeWriter) Write(p []byte) (n int, err error) {
	sw.s.mx.Lock()
	closed := sw.s.closed
	writer := sw.s.writer
	sw.s.mx.Unlock()

	if closed || writer == nil {
		return 0, io.ErrClosedPipe
	}

	return writer.Write(p)
}

func (s *segment) Writer() io.Writer {
<<<<<<< HEAD
	s.sMx.Lock()
	defer s.sMx.Unlock()
	return s.writer
=======
	return &safeWriter{s: s}
>>>>>>> 8050a642
}

func (s *segment) ID() string {
	return s.Id
}

func (s *segment) Groups() []string {
	return s.groups
}<|MERGE_RESOLUTION|>--- conflicted
+++ resolved
@@ -99,12 +99,8 @@
 	writer        *bufpipe.PipeWriter
 	once          sync.Once
 	limitedReader io.Reader // Cached limited reader to prevent multiple LimitReader wraps
-<<<<<<< HEAD
-	sMx           sync.Mutex
-=======
 	mx            sync.Mutex
 	closed        bool // Tracks if segment has been closed
->>>>>>> 8050a642
 }
 
 func (s *segment) GetReader() io.Reader {
@@ -130,8 +126,8 @@
 		return nil
 	}
 
-	s.sMx.Lock()
-	defer s.sMx.Unlock()
+	s.mx.Lock()
+	defer s.mx.Unlock()
 
 	// Prevent multiple closes
 	if s.closed {
@@ -171,13 +167,7 @@
 }
 
 func (s *segment) Writer() io.Writer {
-<<<<<<< HEAD
-	s.sMx.Lock()
-	defer s.sMx.Unlock()
-	return s.writer
-=======
 	return &safeWriter{s: s}
->>>>>>> 8050a642
 }
 
 func (s *segment) ID() string {
