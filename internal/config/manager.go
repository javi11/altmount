package config

import (
	"crypto/sha256"
	"fmt"
	"os"
	"path/filepath"
	"strings"
	"sync"
	"time"

	"github.com/javi11/nntppool/v2"
	"github.com/spf13/viper"
	"gopkg.in/yaml.v3"
)

const MountProvider = "altmount"

// Config represents the complete application configuration
type Config struct {
	WebDAV          WebDAVConfig     `yaml:"webdav" mapstructure:"webdav" json:"webdav"`
	API             APIConfig        `yaml:"api" mapstructure:"api" json:"api"`
	Auth            AuthConfig       `yaml:"auth" mapstructure:"auth" json:"auth"`
	Database        DatabaseConfig   `yaml:"database" mapstructure:"database" json:"database"`
	Metadata        MetadataConfig   `yaml:"metadata" mapstructure:"metadata" json:"metadata"`
	Streaming       StreamingConfig  `yaml:"streaming" mapstructure:"streaming" json:"streaming"`
	Health          HealthConfig     `yaml:"health" mapstructure:"health" json:"health,omitempty"`
	RClone          RCloneConfig     `yaml:"rclone" mapstructure:"rclone" json:"rclone"`
	Import          ImportConfig     `yaml:"import" mapstructure:"import" json:"import"`
	Log             LogConfig        `yaml:"log" mapstructure:"log" json:"log,omitempty"`
	SABnzbd         SABnzbdConfig    `yaml:"sabnzbd" mapstructure:"sabnzbd" json:"sabnzbd"`
	Arrs            ArrsConfig       `yaml:"arrs" mapstructure:"arrs" json:"arrs"`
	Fuse            FuseConfig       `yaml:"fuse" mapstructure:"fuse" json:"fuse"`
	Providers       []ProviderConfig `yaml:"providers" mapstructure:"providers" json:"providers"`
	MountPath       string           `yaml:"mount_path" mapstructure:"mount_path" json:"mount_path"` // WebDAV mount path
	ProfilerEnabled bool             `yaml:"profiler_enabled" mapstructure:"profiler_enabled" json:"profiler_enabled" default:"false"`
}

// WebDAVConfig represents WebDAV server configuration
type WebDAVConfig struct {
	Port     int    `yaml:"port" mapstructure:"port" json:"port"`
	User     string `yaml:"user" mapstructure:"user" json:"user"`
	Password string `yaml:"password" mapstructure:"password" json:"password"`
}

// FuseConfig represents FUSE mount configuration
type FuseConfig struct {
	MountPath           string `yaml:"mount_path" mapstructure:"mount_path" json:"mount_path"`
	Enabled             *bool  `yaml:"enabled" mapstructure:"enabled" json:"enabled"`
	AllowOther          bool   `yaml:"allow_other" mapstructure:"allow_other" json:"allow_other"`
	Debug               bool   `yaml:"debug" mapstructure:"debug" json:"debug"`
	AttrTimeoutSeconds  int    `yaml:"attr_timeout_seconds" mapstructure:"attr_timeout_seconds" json:"attr_timeout_seconds"`
	EntryTimeoutSeconds int    `yaml:"entry_timeout_seconds" mapstructure:"entry_timeout_seconds" json:"entry_timeout_seconds"`
	MaxDownloadWorkers  int    `yaml:"max_download_workers" mapstructure:"max_download_workers" json:"max_download_workers"`
	MaxCacheSizeMB      int    `yaml:"max_cache_size_mb" mapstructure:"max_cache_size_mb" json:"max_cache_size_mb"`
	MaxReadAheadMB      int    `yaml:"max_read_ahead_mb" mapstructure:"max_read_ahead_mb" json:"max_read_ahead_mb"`
}

// APIConfig represents REST API configuration
type APIConfig struct {
	Prefix string `yaml:"prefix" mapstructure:"prefix" json:"prefix"`
}

// AuthConfig represents authentication configuration
type AuthConfig struct {
	LoginRequired *bool `yaml:"login_required" mapstructure:"login_required" json:"login_required"`
}

// DatabaseConfig represents database configuration
type DatabaseConfig struct {
	Path string `yaml:"path" mapstructure:"path" json:"path"`
}

// MetadataConfig represents metadata filesystem configuration
type MetadataConfig struct {
	RootPath                 string `yaml:"root_path" mapstructure:"root_path" json:"root_path"`
	DeleteSourceNzbOnRemoval *bool  `yaml:"delete_source_nzb_on_removal" mapstructure:"delete_source_nzb_on_removal" json:"delete_source_nzb_on_removal,omitempty"`
}

// StreamingConfig represents streaming and chunking configuration
type StreamingConfig struct {
	MaxDownloadWorkers int `yaml:"max_download_workers" mapstructure:"max_download_workers" json:"max_download_workers"`
	MaxCacheSizeMB     int `yaml:"max_cache_size_mb" mapstructure:"max_cache_size_mb" json:"max_cache_size_mb"`
}

// RCloneConfig represents rclone configuration
type RCloneConfig struct {
	// RClone Path
	Path string `yaml:"path" mapstructure:"path" json:"path"`
	// Encryption
	Password string `yaml:"password" mapstructure:"password" json:"-"`
	Salt     string `yaml:"salt" mapstructure:"salt" json:"-"`

	// RC (Remote Control) Configuration
	RCEnabled *bool             `yaml:"rc_enabled" mapstructure:"rc_enabled" json:"rc_enabled"`
	RCUrl     string            `yaml:"rc_url" mapstructure:"rc_url" json:"rc_url"`
	RCPort    int               `yaml:"rc_port" mapstructure:"rc_port" json:"rc_port"`
	RCUser    string            `yaml:"rc_user" mapstructure:"rc_user" json:"rc_user"`
	RCPass    string            `yaml:"rc_pass" mapstructure:"rc_pass" json:"-"`
	RCOptions map[string]string `yaml:"rc_options" mapstructure:"rc_options" json:"rc_options"`

	// Mount Configuration
	MountEnabled *bool             `yaml:"mount_enabled" mapstructure:"mount_enabled" json:"mount_enabled"`
	VFSName      string            `yaml:"vfs_name" mapstructure:"vfs_name" json:"vfs_name"`
	MountOptions map[string]string `yaml:"mount_options" mapstructure:"mount_options" json:"mount_options"`
	LogLevel     string            `yaml:"log_level" mapstructure:"log_level" json:"log_level"`
	UID          int               `yaml:"uid" mapstructure:"uid" json:"uid"`
	GID          int               `yaml:"gid" mapstructure:"gid" json:"gid"`
	Umask        string            `yaml:"umask" mapstructure:"umask" json:"umask"`
	BufferSize   string            `yaml:"buffer_size" mapstructure:"buffer_size" json:"buffer_size"`
	AttrTimeout  string            `yaml:"attr_timeout" mapstructure:"attr_timeout" json:"attr_timeout"`
	Transfers    int               `yaml:"transfers" mapstructure:"transfers" json:"transfers"`

	// VFS Cache Settings
	CacheDir             string `yaml:"cache_dir" mapstructure:"cache_dir" json:"cache_dir"`
	VFSCacheMode         string `yaml:"vfs_cache_mode" mapstructure:"vfs_cache_mode" json:"vfs_cache_mode"`
	VFSCachePollInterval string `yaml:"vfs_cache_poll_interval" mapstructure:"vfs_cache_poll_interval" json:"vfs_cache_poll_interval"`
	VFSReadChunkSize     string `yaml:"vfs_read_chunk_size" mapstructure:"vfs_read_chunk_size" json:"vfs_read_chunk_size"`
	VFSCacheMaxSize      string `yaml:"vfs_cache_max_size" mapstructure:"vfs_cache_max_size" json:"vfs_cache_max_size"`
	VFSCacheMaxAge       string `yaml:"vfs_cache_max_age" mapstructure:"vfs_cache_max_age" json:"vfs_cache_max_age"`
	ReadChunkSize        string `yaml:"read_chunk_size" mapstructure:"read_chunk_size" json:"read_chunk_size"`
	ReadChunkSizeLimit   string `yaml:"read_chunk_size_limit" mapstructure:"read_chunk_size_limit" json:"read_chunk_size_limit"`
	VFSReadAhead         string `yaml:"vfs_read_ahead" mapstructure:"vfs_read_ahead" json:"vfs_read_ahead"`
	DirCacheTime         string `yaml:"dir_cache_time" mapstructure:"dir_cache_time" json:"dir_cache_time"`
	VFSCacheMinFreeSpace string `yaml:"vfs_cache_min_free_space" mapstructure:"vfs_cache_min_free_space" json:"vfs_cache_min_free_space"`
	VFSDiskSpaceTotal    string `yaml:"vfs_disk_space_total" mapstructure:"vfs_disk_space_total" json:"vfs_disk_space_total"`
	VFSReadChunkStreams  int    `yaml:"vfs_read_chunk_streams" mapstructure:"vfs_read_chunk_streams" json:"vfs_read_chunk_streams"`

	// Mount-Specific Settings
	AllowOther    bool   `yaml:"allow_other" mapstructure:"allow_other" json:"allow_other"`
	AllowNonEmpty bool   `yaml:"allow_non_empty" mapstructure:"allow_non_empty" json:"allow_non_empty"`
	ReadOnly      bool   `yaml:"read_only" mapstructure:"read_only" json:"read_only"`
	Timeout       string `yaml:"timeout" mapstructure:"timeout" json:"timeout"`
	Syslog        bool   `yaml:"syslog" mapstructure:"syslog" json:"syslog"`

	// Advanced Settings
	NoModTime          bool `yaml:"no_mod_time" mapstructure:"no_mod_time" json:"no_mod_time"`
	NoChecksum         bool `yaml:"no_checksum" mapstructure:"no_checksum" json:"no_checksum"`
	AsyncRead          bool `yaml:"async_read" mapstructure:"async_read" json:"async_read"`
	VFSFastFingerprint bool `yaml:"vfs_fast_fingerprint" mapstructure:"vfs_fast_fingerprint" json:"vfs_fast_fingerprint"`
	UseMmap            bool `yaml:"use_mmap" mapstructure:"use_mmap" json:"use_mmap"`
}

// ImportStrategy represents the import strategy type
type ImportStrategy string

const (
	ImportStrategyNone    ImportStrategy = "NONE"
	ImportStrategySYMLINK ImportStrategy = "SYMLINK"
	ImportStrategySTRM    ImportStrategy = "STRM"
)

// ImportConfig represents import processing configuration
type ImportConfig struct {
	MaxProcessorWorkers            int            `yaml:"max_processor_workers" mapstructure:"max_processor_workers" json:"max_processor_workers"`
	QueueProcessingIntervalSeconds int            `yaml:"queue_processing_interval_seconds" mapstructure:"queue_processing_interval_seconds" json:"queue_processing_interval_seconds"`
	AllowedFileExtensions          []string       `yaml:"allowed_file_extensions" mapstructure:"allowed_file_extensions" json:"allowed_file_extensions"`
	MaxImportConnections           int            `yaml:"max_import_connections" mapstructure:"max_import_connections" json:"max_import_connections"`
	ImportCacheSizeMB              int            `yaml:"import_cache_size_mb" mapstructure:"import_cache_size_mb" json:"import_cache_size_mb"`
	SegmentSamplePercentage        int            `yaml:"segment_sample_percentage" mapstructure:"segment_sample_percentage" json:"segment_sample_percentage"`
	ReadTimeoutSeconds             int            `yaml:"read_timeout_seconds" mapstructure:"read_timeout_seconds" json:"read_timeout_seconds"`
	ImportStrategy                 ImportStrategy `yaml:"import_strategy" mapstructure:"import_strategy" json:"import_strategy"`
	ImportDir                      *string        `yaml:"import_dir" mapstructure:"import_dir" json:"import_dir,omitempty"`
	SkipHealthCheck                *bool          `yaml:"skip_health_check" mapstructure:"skip_health_check" json:"skip_health_check,omitempty"`
}

// LogConfig represents logging configuration with rotation support
type LogConfig struct {
	File       string `yaml:"file" mapstructure:"file" json:"file,omitempty"`                      // Log file path (empty = console only)
	Level      string `yaml:"level" mapstructure:"level" json:"level,omitempty"`                   // Log level (debug, info, warn, error)
	MaxSize    int    `yaml:"max_size" mapstructure:"max_size" json:"max_size,omitempty"`          // Max size in MB before rotation
	MaxAge     int    `yaml:"max_age" mapstructure:"max_age" json:"max_age,omitempty"`             // Max age in days to keep files
	MaxBackups int    `yaml:"max_backups" mapstructure:"max_backups" json:"max_backups,omitempty"` // Max number of old files to keep
	Compress   bool   `yaml:"compress" mapstructure:"compress" json:"compress,omitempty"`          // Compress old log files
}

// HealthConfig represents health checker configuration
type HealthConfig struct {
	Enabled                       *bool   `yaml:"enabled" mapstructure:"enabled" json:"enabled,omitempty"`
	LibraryDir                    *string `yaml:"library_dir" mapstructure:"library_dir" json:"library_dir,omitempty"`
	CleanupOrphanedMetadata       *bool   `yaml:"cleanup_orphaned_metadata" mapstructure:"cleanup_orphaned_metadata" json:"cleanup_orphaned_metadata,omitempty"`
	CheckIntervalSeconds          int     `yaml:"check_interval_seconds" mapstructure:"check_interval_seconds" json:"check_interval_seconds,omitempty"`
	MaxConnectionsForHealthChecks int     `yaml:"max_connections_for_health_checks" mapstructure:"max_connections_for_health_checks" json:"max_connections_for_health_checks,omitempty"`
	MaxConcurrentJobs             int     `yaml:"max_concurrent_jobs" mapstructure:"max_concurrent_jobs" json:"max_concurrent_jobs,omitempty"`
	SegmentSamplePercentage       int     `yaml:"segment_sample_percentage" mapstructure:"segment_sample_percentage" json:"segment_sample_percentage,omitempty"`
	LibrarySyncIntervalMinutes    int     `yaml:"library_sync_interval_minutes" mapstructure:"library_sync_interval_minutes" json:"library_sync_interval_minutes,omitempty"`
	LibrarySyncConcurrency        int     `yaml:"library_sync_concurrency" mapstructure:"library_sync_concurrency" json:"library_sync_concurrency,omitempty"`
	ResolveRepairOnImport         *bool   `yaml:"resolve_repair_on_import" mapstructure:"resolve_repair_on_import" json:"resolve_repair_on_import,omitempty"`
}

// GenerateProviderID creates a unique ID based on host, port, and username
func GenerateProviderID(host string, port int, username string) string {
	input := fmt.Sprintf("%s:%d@%s", host, port, username)
	hash := sha256.Sum256([]byte(input))
	return fmt.Sprintf("%x", hash)[:8] // First 8 characters for readability
}

// checkDirectoryWritable checks if a directory exists and is writable
// If the directory doesn't exist, it attempts to create it
func checkDirectoryWritable(path string) error {
	if path == "" {
		return fmt.Errorf("path cannot be empty")
	}

	// Convert to absolute path for clearer error messages
	absPath, err := filepath.Abs(path)
	if err != nil {
		absPath = path // fallback to original if abs fails
	}

	// Check if path exists
	info, err := os.Stat(absPath)
	if err != nil {
		if os.IsNotExist(err) {
			// Directory doesn't exist, try to create it
			if err := os.MkdirAll(absPath, 0755); err != nil {
				return fmt.Errorf("directory %s does not exist and cannot be created: %w", absPath, err)
			}
		} else {
			return fmt.Errorf("cannot access directory %s: %w", absPath, err)
		}
	} else {
		// Path exists, check if it's a directory
		if !info.IsDir() {
			return fmt.Errorf("path %s exists but is not a directory", absPath)
		}
	}

	// Test write permissions by creating a temporary file
	testFile := filepath.Join(absPath, ".altmount-write-test")
	file, err := os.Create(testFile)
	if err != nil {
		return fmt.Errorf("directory %s is not writable: %w", absPath, err)
	}

	// Write some test data
	_, writeErr := file.Write([]byte("test"))
	file.Close()

	// Clean up test file
	os.Remove(testFile)

	if writeErr != nil {
		return fmt.Errorf("directory %s is not writable: %w", absPath, writeErr)
	}

	return nil
}

// checkFileDirectoryWritable checks if the directory containing a file path is writable
func checkFileDirectoryWritable(filePath string, fileType string) error {
	if filePath == "" {
		return nil // Empty path is valid for some config options (like log file)
	}

	// Get the directory part of the file path
	dir := filepath.Dir(filePath)
	if dir == "" || dir == "." {
		dir = "./" // current directory
	}

	if err := checkDirectoryWritable(dir); err != nil {
		return fmt.Errorf("%s file directory check failed: %w", fileType, err)
	}

	return nil
}

// ProviderConfig represents a single NNTP provider configuration
type ProviderConfig struct {
	ID                string     `yaml:"id" mapstructure:"id" json:"id"`
	Host              string     `yaml:"host" mapstructure:"host" json:"host"`
	Port              int        `yaml:"port" mapstructure:"port" json:"port"`
	Username          string     `yaml:"username" mapstructure:"username" json:"username"`
	Password          string     `yaml:"password" mapstructure:"password" json:"-"`
	MaxConnections    int        `yaml:"max_connections" mapstructure:"max_connections" json:"max_connections"`
	TLS               bool       `yaml:"tls" mapstructure:"tls" json:"tls"`
	InsecureTLS       bool       `yaml:"insecure_tls" mapstructure:"insecure_tls" json:"insecure_tls"`
	ProxyURL          string     `yaml:"proxy_url" mapstructure:"proxy_url" json:"proxy_url,omitempty"`
	Enabled           *bool      `yaml:"enabled" mapstructure:"enabled" json:"enabled,omitempty"`
	IsBackupProvider  *bool      `yaml:"is_backup_provider" mapstructure:"is_backup_provider" json:"is_backup_provider,omitempty"`
	LastSpeedTestMbps float64    `yaml:"last_speed_test_mbps" mapstructure:"last_speed_test_mbps" json:"last_speed_test_mbps,omitempty"`
	LastSpeedTestTime *time.Time `yaml:"last_speed_test_time" mapstructure:"last_speed_test_time" json:"last_speed_test_time,omitempty"`
}

// SABnzbdConfig represents SABnzbd-compatible API configuration
type SABnzbdConfig struct {
	Enabled               *bool             `yaml:"enabled" mapstructure:"enabled" json:"enabled"`
	CompleteDir           string            `yaml:"complete_dir" mapstructure:"complete_dir" json:"complete_dir"`
	DownloadClientBaseURL string            `yaml:"download_client_base_url" mapstructure:"download_client_base_url" json:"download_client_base_url,omitempty"`
	Categories            []SABnzbdCategory `yaml:"categories" mapstructure:"categories" json:"categories"`
	// Fallback configuration for sending failed imports to external SABnzbd
	FallbackHost   string `yaml:"fallback_host" mapstructure:"fallback_host" json:"fallback_host"`
	FallbackAPIKey string `yaml:"fallback_api_key" mapstructure:"fallback_api_key" json:"fallback_api_key"` // Masked in API responses
}

// SABnzbdCategory represents a SABnzbd category configuration
type SABnzbdCategory struct {
	Name     string `yaml:"name" mapstructure:"name" json:"name"`
	Order    int    `yaml:"order" mapstructure:"order" json:"order"`
	Priority int    `yaml:"priority" mapstructure:"priority" json:"priority"`
	Dir      string `yaml:"dir" mapstructure:"dir" json:"dir"`
	Type     string `yaml:"type" mapstructure:"type" json:"type"` // "sonarr" or "radarr"
}

// ArrsConfig represents arrs configuration
type ArrsConfig struct {
	Enabled                     *bool                `yaml:"enabled" mapstructure:"enabled" json:"enabled"`
	MaxWorkers                  int                  `yaml:"max_workers" mapstructure:"max_workers" json:"max_workers,omitempty"`
	WebhookBaseURL              string               `yaml:"webhook_base_url" mapstructure:"webhook_base_url" json:"webhook_base_url,omitempty"`
	RadarrInstances             []ArrsInstanceConfig `yaml:"radarr_instances" mapstructure:"radarr_instances" json:"radarr_instances"`
	SonarrInstances             []ArrsInstanceConfig `yaml:"sonarr_instances" mapstructure:"sonarr_instances" json:"sonarr_instances"`
	QueueCleanupEnabled         *bool `yaml:"queue_cleanup_enabled" mapstructure:"queue_cleanup_enabled" json:"queue_cleanup_enabled,omitempty"`
	QueueCleanupIntervalSeconds int   `yaml:"queue_cleanup_interval_seconds" mapstructure:"queue_cleanup_interval_seconds" json:"queue_cleanup_interval_seconds,omitempty"`
}

// ArrsInstanceConfig represents a single arrs instance configuration
type ArrsInstanceConfig struct {
	Name              string `yaml:"name" mapstructure:"name" json:"name"`
	URL               string `yaml:"url" mapstructure:"url" json:"url"`
	APIKey            string `yaml:"api_key" mapstructure:"api_key" json:"api_key"`
	Category          string `yaml:"category" mapstructure:"category" json:"category,omitempty"`
	Enabled           *bool  `yaml:"enabled" mapstructure:"enabled" json:"enabled,omitempty"`
	SyncIntervalHours *int   `yaml:"sync_interval_hours" mapstructure:"sync_interval_hours" json:"sync_interval_hours,omitempty"`
}

// DeepCopy returns a deep copy of the configuration
func (c *Config) DeepCopy() *Config {
	if c == nil {
		return nil
	}

	// Start with a shallow copy of value fields
	copyCfg := *c

	// Deep copy Auth.LoginRequired pointer
	if c.Auth.LoginRequired != nil {
		v := *c.Auth.LoginRequired
		copyCfg.Auth.LoginRequired = &v
	} else {
		copyCfg.Auth.LoginRequired = nil
	}

	// Deep copy Health.Enabled pointer
	if c.Health.Enabled != nil {
		v := *c.Health.Enabled
		copyCfg.Health.Enabled = &v
	} else {
		copyCfg.Health.Enabled = nil
	}

	// Deep copy Health.LibraryDir pointer
	if c.Health.LibraryDir != nil {
		v := *c.Health.LibraryDir
		copyCfg.Health.LibraryDir = &v
	} else {
		copyCfg.Health.LibraryDir = nil
	}

	// Deep copy Health.CleanupOrphanedMetadata pointer
	if c.Health.CleanupOrphanedMetadata != nil {
		v := *c.Health.CleanupOrphanedMetadata
		copyCfg.Health.CleanupOrphanedMetadata = &v
	} else {
		copyCfg.Health.CleanupOrphanedMetadata = nil
	}

	// Deep copy Health.ResolveRepairOnImport pointer
	if c.Health.ResolveRepairOnImport != nil {
		v := *c.Health.ResolveRepairOnImport
		copyCfg.Health.ResolveRepairOnImport = &v
	} else {
		copyCfg.Health.ResolveRepairOnImport = nil
	}

	// Deep copy Health.ResolveRepairOnImport pointer
	if c.Health.ResolveRepairOnImport != nil {
		v := *c.Health.ResolveRepairOnImport
		copyCfg.Health.ResolveRepairOnImport = &v
	} else {
		copyCfg.Health.ResolveRepairOnImport = nil
	}

	// Deep copy Metadata.DeleteSourceNzbOnRemoval pointer
	if c.Metadata.DeleteSourceNzbOnRemoval != nil {
		v := *c.Metadata.DeleteSourceNzbOnRemoval
		copyCfg.Metadata.DeleteSourceNzbOnRemoval = &v
	} else {
		copyCfg.Metadata.DeleteSourceNzbOnRemoval = nil
	}

	// Deep copy Import.ImportDir pointer
	if c.Import.ImportDir != nil {
		v := *c.Import.ImportDir
		copyCfg.Import.ImportDir = &v
	} else {
		copyCfg.Import.ImportDir = nil
	}

	// Deep copy Import slices
	if c.Import.AllowedFileExtensions != nil {
		copyCfg.Import.AllowedFileExtensions = make([]string, len(c.Import.AllowedFileExtensions))
		copy(copyCfg.Import.AllowedFileExtensions, c.Import.AllowedFileExtensions)
	}

	// Deep copy Import.SkipHealthCheck pointer
	if c.Import.SkipHealthCheck != nil {
		v := *c.Import.SkipHealthCheck
		copyCfg.Import.SkipHealthCheck = &v
	} else {
		copyCfg.Import.SkipHealthCheck = nil
	}

	// Deep copy RClone.RCEnabled pointer
	if c.RClone.RCEnabled != nil {
		v := *c.RClone.RCEnabled
		copyCfg.RClone.RCEnabled = &v
	} else {
		copyCfg.RClone.RCEnabled = nil
	}

	// Deep copy RClone.MountEnabled pointer
	if c.RClone.MountEnabled != nil {
		v := *c.RClone.MountEnabled
		copyCfg.RClone.MountEnabled = &v
	} else {
		copyCfg.RClone.MountEnabled = nil
	}

	// Deep copy RClone.MountOptions map
	if c.RClone.MountOptions != nil {
		copyCfg.RClone.MountOptions = make(map[string]string, len(c.RClone.MountOptions))
		for k, v := range c.RClone.MountOptions {
			copyCfg.RClone.MountOptions[k] = v
		}
	} else {
		copyCfg.RClone.MountOptions = nil
	}

	// Deep copy Providers slice and their pointer fields
	if c.Providers != nil {
					copyCfg.Providers = make([]ProviderConfig, len(c.Providers))
				for i, p := range c.Providers {
					pc := p // copy struct value
					if p.Enabled != nil {
						ev := *p.Enabled
						pc.Enabled = &ev
					} else {
						pc.Enabled = nil
					}
					if p.IsBackupProvider != nil {
						bv := *p.IsBackupProvider
						pc.IsBackupProvider = &bv
					} else {
						pc.IsBackupProvider = nil
					}
					if p.LastSpeedTestTime != nil {
						tv := *p.LastSpeedTestTime
						pc.LastSpeedTestTime = &tv
					} else {
						pc.LastSpeedTestTime = nil
					}
					// LastSpeedTestMbps is a value type, directly copied by `pc := p`
					copyCfg.Providers[i] = pc
				}
			} else {
				copyCfg.Providers = nil
			}
	// Deep copy SABnzbd.Enabled pointer
	if c.SABnzbd.Enabled != nil {
		v := *c.SABnzbd.Enabled
		copyCfg.SABnzbd.Enabled = &v
	} else {
		copyCfg.SABnzbd.Enabled = nil
	}

	// Deep copy SABnzbd Categories slice
	if c.SABnzbd.Categories != nil {
		copyCfg.SABnzbd.Categories = make([]SABnzbdCategory, len(c.SABnzbd.Categories))
		copy(copyCfg.SABnzbd.Categories, c.SABnzbd.Categories)
	} else {
		copyCfg.SABnzbd.Categories = nil
	}

	// Copy SABnzbd fallback settings
	copyCfg.SABnzbd.FallbackHost = c.SABnzbd.FallbackHost
	copyCfg.SABnzbd.FallbackAPIKey = c.SABnzbd.FallbackAPIKey

	// Deep copy Arrs.Enabled pointer
	if c.Arrs.Enabled != nil {
		v := *c.Arrs.Enabled
		copyCfg.Arrs.Enabled = &v
	} else {
		copyCfg.Arrs.Enabled = nil
	}

	// Deep copy Arrs.QueueCleanupEnabled pointer
	if c.Arrs.QueueCleanupEnabled != nil {
		v := *c.Arrs.QueueCleanupEnabled
		copyCfg.Arrs.QueueCleanupEnabled = &v
	} else {
		copyCfg.Arrs.QueueCleanupEnabled = nil
	}

	// DeepCopy Fuse.Enabled pointer
	if c.Fuse.Enabled != nil {
		v := *c.Fuse.Enabled
		copyCfg.Fuse.Enabled = &v
	} else {
		copyCfg.Fuse.Enabled = nil
	}

	// Deep copy Scraper Radarr instances
	if c.Arrs.RadarrInstances != nil {
		copyCfg.Arrs.RadarrInstances = make([]ArrsInstanceConfig, len(c.Arrs.RadarrInstances))
		for i, inst := range c.Arrs.RadarrInstances {
			ic := inst // copy struct value
			if inst.Enabled != nil {
				ev := *inst.Enabled
				ic.Enabled = &ev
			} else {
				ic.Enabled = nil
			}
			if inst.SyncIntervalHours != nil {
				iv := *inst.SyncIntervalHours
				ic.SyncIntervalHours = &iv
			} else {
				ic.SyncIntervalHours = nil
			}

			copyCfg.Arrs.RadarrInstances[i] = ic
		}
	} else {
		copyCfg.Arrs.RadarrInstances = nil
	}

	// Deep copy Scraper Sonarr instances
	if c.Arrs.SonarrInstances != nil {
		copyCfg.Arrs.SonarrInstances = make([]ArrsInstanceConfig, len(c.Arrs.SonarrInstances))
		for i, inst := range c.Arrs.SonarrInstances {
			ic := inst // copy struct value
			if inst.Enabled != nil {
				ev := *inst.Enabled
				ic.Enabled = &ev
			} else {
				ic.Enabled = nil
			}
			if inst.SyncIntervalHours != nil {
				iv := *inst.SyncIntervalHours
				ic.SyncIntervalHours = &iv
			} else {
				ic.SyncIntervalHours = nil
			}

			copyCfg.Arrs.SonarrInstances[i] = ic
		}
	} else {
		copyCfg.Arrs.SonarrInstances = nil
	}

	return &copyCfg
}

// Validate validates the configuration
func (c *Config) Validate() error {
	if c.WebDAV.Port <= 0 || c.WebDAV.Port > 65535 {
		return fmt.Errorf("webdav port must be between 1 and 65535")
	}

	if c.Streaming.MaxDownloadWorkers <= 0 {
		return fmt.Errorf("streaming max_download_workers must be greater than 0")
	}

	if c.Streaming.MaxCacheSizeMB <= 0 {
		c.Streaming.MaxCacheSizeMB = 32 // Default to 32MB if not set
	}

	if c.Import.MaxProcessorWorkers <= 0 {
		return fmt.Errorf("import max_processor_workers must be greater than 0")
	}

	if c.Import.QueueProcessingIntervalSeconds < 1 {
		return fmt.Errorf("import queue_processing_interval_seconds must be at least 1 second")
	}

	if c.Import.QueueProcessingIntervalSeconds > 300 {
		return fmt.Errorf("import queue_processing_interval_seconds must not exceed 300 seconds")
	}

	if c.Import.MaxImportConnections <= 0 {
		return fmt.Errorf("import max_import_connections must be greater than 0")
	}

	if c.Import.ImportCacheSizeMB <= 0 {
		return fmt.Errorf("import import_cache_size_mb must be greater than 0")
	}

	if c.Import.SegmentSamplePercentage < 1 || c.Import.SegmentSamplePercentage > 100 {
		return fmt.Errorf("import segment_sample_percentage must be between 1 and 100")
	}

	if c.Import.ReadTimeoutSeconds <= 0 {
		c.Import.ReadTimeoutSeconds = 300
	}

	// Validate import strategy
	validStrategies := map[ImportStrategy]bool{
		ImportStrategyNone:    true,
		ImportStrategySYMLINK: true,
		ImportStrategySTRM:    true,
	}
	if !validStrategies[c.Import.ImportStrategy] {
		return fmt.Errorf("import_strategy must be one of: NONE, SYMLINK, STRM")
	}

	// Validate import directory when strategy requires it
	if c.Import.ImportStrategy == ImportStrategySYMLINK || c.Import.ImportStrategy == ImportStrategySTRM {
		if c.Import.ImportDir == nil || *c.Import.ImportDir == "" {
			return fmt.Errorf("import_dir cannot be empty when import strategy is %s", c.Import.ImportStrategy)
		}
		if !filepath.IsAbs(*c.Import.ImportDir) {
			return fmt.Errorf("import_dir must be an absolute path")
		}
	}

	// Validate log level (both old and new config)
	if c.Log.Level != "" {
		validLevels := []string{"debug", "info", "warn", "error"}
		isValid := false
		for _, level := range validLevels {
			if c.Log.Level == level {
				isValid = true
				break
			}
		}
		if !isValid {
			return fmt.Errorf("log_level must be one of: debug, info, warn, error")
		}
	}

	// Validate log configuration
	if c.Log.Level != "" {
		validLevels := []string{"debug", "info", "warn", "error"}
		isValid := false
		for _, level := range validLevels {
			if c.Log.Level == level {
				isValid = true
				break
			}
		}
		if !isValid {
			return fmt.Errorf("log.level must be one of: debug, info, warn, error")
		}
	}

	if c.Log.MaxSize < 0 {
		return fmt.Errorf("log.max_size must be non-negative")
	}

	if c.Log.MaxAge < 0 {
		return fmt.Errorf("log.max_age must be non-negative")
	}

	if c.Log.MaxBackups < 0 {
		return fmt.Errorf("log.max_backups must be non-negative")
	}

	// Validate metadata configuration (now required)
	if c.Metadata.RootPath == "" {
		return fmt.Errorf("metadata root_path cannot be empty")
	}

	// Validate streaming configuration

	// Validate health configuration (always active)
	if c.Health.CheckIntervalSeconds <= 0 {
		return fmt.Errorf("health check_interval_seconds must be greater than 0")
	}
	if c.Health.MaxConnectionsForHealthChecks <= 0 {
		return fmt.Errorf("health max_connections_for_health_checks must be greater than 0")
	}
	if c.Health.MaxConcurrentJobs <= 0 {
		return fmt.Errorf("health max_concurrent_jobs must be greater than 0")
	}
	if c.Health.LibrarySyncIntervalMinutes < 0 {
		return fmt.Errorf("health library_sync_interval_minutes must be non-negative")
	}
	if c.Health.SegmentSamplePercentage < 1 || c.Health.SegmentSamplePercentage > 100 {
		return fmt.Errorf("health segment_sample_percentage must be between 1 and 100")
	}

	// Validate health configuration - requires library_dir when enabled and using a strategy other than NONE
	if c.Health.Enabled != nil && *c.Health.Enabled {
		if c.Import.ImportStrategy != ImportStrategyNone {
			if c.Health.LibraryDir == nil || *c.Health.LibraryDir == "" {
				return fmt.Errorf("health library_dir is required when health system is enabled with %s strategy", c.Import.ImportStrategy)
			}
			if !filepath.IsAbs(*c.Health.LibraryDir) {
				return fmt.Errorf("health library_dir must be an absolute path")
			}
		}
	}

	// Validate cleanup orphaned metadata - requires library_dir when enabled and using a strategy other than NONE
	if c.Health.CleanupOrphanedMetadata != nil && *c.Health.CleanupOrphanedMetadata {
		if c.Import.ImportStrategy != ImportStrategyNone {
			if c.Health.LibraryDir == nil || *c.Health.LibraryDir == "" {
				return fmt.Errorf("health library_dir is required when cleanup_orphaned_metadata is enabled with %s strategy", c.Import.ImportStrategy)
			}
			if !filepath.IsAbs(*c.Health.LibraryDir) {
				return fmt.Errorf("health library_dir must be an absolute path")
			}
		}
	}

	// Auto-enable RC when mount is enabled (mount requires RC to function)
	if c.RClone.MountEnabled != nil && *c.RClone.MountEnabled {
		if c.RClone.RCEnabled == nil || !*c.RClone.RCEnabled {
			// Auto-enable RC since mount requires it
			enabled := true
			c.RClone.RCEnabled = &enabled
		}
	}

	// Validate RClone Mount configuration
	if c.RClone.MountEnabled != nil && *c.RClone.MountEnabled {
		if c.MountPath == "" {
			return fmt.Errorf("rclone mount_path cannot be empty when mount is enabled")
		}
		if !filepath.IsAbs(c.MountPath) {
			return fmt.Errorf("rclone mount_path must be an absolute path")
		}
	}

	// Validate SABnzbd configuration
	if c.SABnzbd.Enabled != nil && *c.SABnzbd.Enabled {
		if c.SABnzbd.CompleteDir == "" {
			return fmt.Errorf("sabnzbd complete_dir cannot be empty when SABnzbd is enabled")
		}
		if !filepath.IsAbs(c.SABnzbd.CompleteDir) {
			return fmt.Errorf("sabnzbd complete_dir must be an absolute path")
		}

		// Validate categories if provided
		categoryNames := make(map[string]bool)
		for i, category := range c.SABnzbd.Categories {
			if category.Name == "" {
				return fmt.Errorf("sabnzbd category %d: name cannot be empty", i)
			}
			if categoryNames[category.Name] {
				return fmt.Errorf("sabnzbd category %d: duplicate category name '%s'", i, category.Name)
			}
			categoryNames[category.Name] = true
		}

		// Validate fallback configuration if host is provided
		if c.SABnzbd.FallbackHost != "" {
			// Basic URL validation
			if !strings.HasPrefix(c.SABnzbd.FallbackHost, "http://") && !strings.HasPrefix(c.SABnzbd.FallbackHost, "https://") {
				return fmt.Errorf("sabnzbd fallback_host must start with http:// or https://")
			}
			// Warn if API key is missing (but don't fail validation)
			if c.SABnzbd.FallbackAPIKey == "" {
				fmt.Printf("Warning: SABnzbd fallback_host is set but fallback_api_key is empty\n")
			}
		}
	}

	// Validate mount_path
	if c.MountPath != "" && !filepath.IsAbs(c.MountPath) {
		return fmt.Errorf("mount_path must be an absolute path")
	}

	// Validate scraper configuration
	if c.Arrs.Enabled != nil && *c.Arrs.Enabled {
		// Mount path is required when ARRs is enabled
		if c.MountPath == "" {
			return fmt.Errorf("mount_path is required when arrs is enabled")
		}
		if c.Arrs.MaxWorkers <= 0 {
			return fmt.Errorf("scraper max_workers must be greater than 0")
		}
	}

	// Validate each provider
	for i, provider := range c.Providers {
		if provider.Host == "" {
			return fmt.Errorf("provider %d: host cannot be empty", i)
		}
		if provider.Port <= 0 || provider.Port > 65535 {
			return fmt.Errorf("provider %d: port must be between 1 and 65535", i)
		}
		if provider.MaxConnections <= 0 {
			return fmt.Errorf("provider %d: max_connections must be greater than 0", i)
		}
	}

	// Validate Fuse configuration
	if c.Fuse.MaxDownloadWorkers <= 0 {
		c.Fuse.MaxDownloadWorkers = 15 // Default
	}
	if c.Fuse.MaxCacheSizeMB <= 0 {
		c.Fuse.MaxCacheSizeMB = 32 // Default
	}
	if c.Fuse.MaxReadAheadMB <= 0 {
		c.Fuse.MaxReadAheadMB = 128 // Default 128MB
	}

	return nil
}

// ValidateDirectories validates that all configured directories are writable
// This performs actual filesystem checks and may create directories if needed
func (c *Config) ValidateDirectories() error {
	// Check metadata directory
	if err := checkDirectoryWritable(c.Metadata.RootPath); err != nil {
		return fmt.Errorf("metadata directory validation failed: %w", err)
	}

	// Check database directory
	if err := checkFileDirectoryWritable(c.Database.Path, "database"); err != nil {
		return err
	}

	// Check log file directory (only if log file is configured)
	if err := checkFileDirectoryWritable(c.Log.File, "log"); err != nil {
		return err
	}

	return nil
}

// ProvidersEqual compares the providers in this config with another config for equality
func (c *Config) ProvidersEqual(other *Config) bool {
	if len(c.Providers) != len(other.Providers) {
		return false
	}

	// Create maps for comparison (using ID as key for proper matching)
	oldMap := make(map[string]ProviderConfig)
	newMap := make(map[string]ProviderConfig)

	for _, provider := range c.Providers {
		oldMap[provider.ID] = provider
	}

	for _, provider := range other.Providers {
		newMap[provider.ID] = provider
	}

	// Check if all old providers exist in new config and are identical
	for id, oldProvider := range oldMap {
		newProvider, exists := newMap[id]
		if !exists {
			return false // Provider removed
		}

		// Compare all fields
		if oldProvider.ID != newProvider.ID ||
			oldProvider.Host != newProvider.Host ||
			oldProvider.Port != newProvider.Port ||
			oldProvider.Username != newProvider.Username ||
			oldProvider.Password != newProvider.Password ||
			oldProvider.MaxConnections != newProvider.MaxConnections ||
			oldProvider.TLS != newProvider.TLS ||
			oldProvider.InsecureTLS != newProvider.InsecureTLS ||
			oldProvider.ProxyURL != newProvider.ProxyURL ||
			*oldProvider.Enabled != *newProvider.Enabled ||
			*oldProvider.IsBackupProvider != *newProvider.IsBackupProvider {
			return false // Provider modified
		}
	}

	// Check if any new providers were added
	for id := range newMap {
		if _, exists := oldMap[id]; !exists {
			return false // Provider added
		}
	}

	return true // All providers are identical
}

// ToNNTPProviders converts ProviderConfig slice to nntppool.UsenetProviderConfig slice (enabled only)
func (c *Config) ToNNTPProviders() []nntppool.UsenetProviderConfig {
	var providers []nntppool.UsenetProviderConfig
	for _, p := range c.Providers {
		// Only include enabled providers
		if *p.Enabled {
			isBackup := false
			if p.IsBackupProvider != nil {
				isBackup = *p.IsBackupProvider
			}
			providers = append(providers, nntppool.UsenetProviderConfig{
				Host:                           p.Host,
				Port:                           p.Port,
				Username:                       p.Username,
				Password:                       p.Password,
				MaxConnections:                 p.MaxConnections,
				MaxConnectionIdleTimeInSeconds: 60, // Default idle timeout
				TLS:                            p.TLS,
				InsecureSSL:                    p.InsecureTLS,
				ProxyURL:                       p.ProxyURL,
				MaxConnectionTTLInSeconds:      60, // Default connection TTL
				IsBackupProvider:               isBackup,
			})
		}
	}
	return providers
}

// ChangeCallback represents a function called when configuration changes
type ChangeCallback func(oldConfig, newConfig *Config)

// ConfigGetter represents a function that returns the current configuration
type ConfigGetter func() *Config

// Manager manages configuration state and persistence
type Manager struct {
	current              *Config
	configFile           string
	mutex                sync.RWMutex
	callbacks            []ChangeCallback
	needsLibrarySync     bool
	previousMountPath    string
	librarySyncMutex     sync.RWMutex
}

// NewManager creates a new configuration manager
func NewManager(config *Config, configFile string) *Manager {
	return &Manager{
		current:    config,
		configFile: configFile,
	}
}

// GetConfig returns the current configuration (thread-safe)
func (m *Manager) GetConfig() *Config {
	m.mutex.RLock()
	defer m.mutex.RUnlock()
	return m.current
}

// GetConfigGetter returns a function that provides the current configuration
func (m *Manager) GetConfigGetter() ConfigGetter {
	return m.GetConfig
}

// UpdateConfig updates the current configuration (thread-safe)
func (m *Manager) UpdateConfig(config *Config) error {
	m.mutex.Lock()
	// Take a deep copy of the old config so callbacks get an immutable snapshot
	var oldConfig *Config
	if m.current != nil {
		oldConfig = m.current.DeepCopy()
	}

	// Detect mount_path changes
	if oldConfig != nil && oldConfig.MountPath != config.MountPath {
		m.librarySyncMutex.Lock()
		m.needsLibrarySync = true
		m.previousMountPath = oldConfig.MountPath
		m.librarySyncMutex.Unlock()
	}

	m.current = config
	callbacks := make([]ChangeCallback, len(m.callbacks))
	copy(callbacks, m.callbacks)
	m.mutex.Unlock()

	// Notify callbacks after releasing the lock
	for _, callback := range callbacks {
		callback(oldConfig, config)
	}
	return nil
}

// OnConfigChange registers a callback to be called when configuration changes
func (m *Manager) OnConfigChange(callback ChangeCallback) {
	m.mutex.Lock()
	defer m.mutex.Unlock()
	m.callbacks = append(m.callbacks, callback)
}

// ValidateConfigUpdate validates configuration updates with additional restrictions
func (m *Manager) ValidateConfigUpdate(newConfig *Config) error {
	// First run standard validation
	if err := newConfig.Validate(); err != nil {
		return err
	}

	// Get current config for comparison
	m.mutex.RLock()
	currentConfig := m.current
	m.mutex.RUnlock()

	if currentConfig != nil {
		// Protect WebDAV port from API changes
		if newConfig.WebDAV.Port != currentConfig.WebDAV.Port {
			return fmt.Errorf("webdav port cannot be changed via API - requires server restart")
		}

		// Protect database path from API changes
		if newConfig.Database.Path != currentConfig.Database.Path {
			return fmt.Errorf("database path cannot be changed via API - requires server restart")
		}

		// Protect metadata root path from API changes
		if newConfig.Metadata.RootPath != currentConfig.Metadata.RootPath {
			return fmt.Errorf("metadata root_path cannot be changed via API - requires server restart")
		}

	}

	return nil
}

// ValidateConfig validates the configuration using existing validation logic
func (m *Manager) ValidateConfig(config *Config) error {
	return config.Validate()
}

// ReloadConfig reloads configuration from file
func (m *Manager) ReloadConfig() error {
	m.mutex.Lock()
	defer m.mutex.Unlock()

	// Set the config file for viper
	viper.SetConfigFile(m.configFile)

	// Read the configuration file
	if err := viper.ReadInConfig(); err != nil {
		return fmt.Errorf("error reading config file %s: %w", m.configFile, err)
	}

	// Create default config and unmarshal into it
	config := DefaultConfig()
	if err := viper.Unmarshal(config); err != nil {
		return fmt.Errorf("error unmarshaling config: %w", err)
	}

	// Validate configuration
	if err := config.Validate(); err != nil {
		return fmt.Errorf("config validation failed: %w", err)
	}

	m.current = config
	return nil
}

// SaveConfig saves the current configuration to file
func (m *Manager) SaveConfig() error {
	m.mutex.RLock()
	config := m.current
	m.mutex.RUnlock()

	if config == nil {
		return fmt.Errorf("no configuration to save")
	}

	return SaveToFile(config, m.configFile)
}

// NeedsLibrarySync returns whether a library sync is needed due to configuration changes
func (m *Manager) NeedsLibrarySync() bool {
	m.librarySyncMutex.RLock()
	defer m.librarySyncMutex.RUnlock()
	return m.needsLibrarySync
}

// GetPreviousMountPath returns the previous mount path before the last change
func (m *Manager) GetPreviousMountPath() string {
	m.librarySyncMutex.RLock()
	defer m.librarySyncMutex.RUnlock()
	return m.previousMountPath
}

// ClearLibrarySyncFlag clears the library sync needed flag
func (m *Manager) ClearLibrarySyncFlag() {
	m.librarySyncMutex.Lock()
	defer m.librarySyncMutex.Unlock()
	m.needsLibrarySync = false
	m.previousMountPath = ""
}

// isRunningInDocker detects if the application is running inside a Docker container
func isRunningInDocker() bool {
	// Check for the presence of /.dockerenv file (most reliable method)
	if _, err := os.Stat("/.dockerenv"); err == nil {
		return true
	}

	// Fallback: check /proc/self/cgroup for container indicators
	if data, err := os.ReadFile("/proc/self/cgroup"); err == nil {
		content := string(data)
		// Look for Docker container indicators in cgroup
		if strings.Contains(content, "/docker/") ||
			strings.Contains(content, "/docker-") ||
			strings.Contains(content, ".scope") {
			return true
		}
	}

	return false
}

// DefaultConfig returns a config with default values
// If configDir is provided, it will be used for database and log file paths
func DefaultConfig(configDir ...string) *Config {
	healthEnabled := false            // Health system disabled by default
<<<<<<< HEAD
	cleanupOrphanedMetadata := false  // Cleanup orphaned metadata disabled by default
=======
	cleanupOrphanedFiles := false     // Cleanup orphaned files disabled by default
>>>>>>> 9b5b11eb
	resolveRepairOnImport := false    // Disable smart replacement detection by default
	deleteSourceNzbOnRemoval := false // Delete source NZB on removal disabled by default
	vfsEnabled := false
	mountEnabled := false // Disabled by default
	sabnzbdEnabled := false
	scrapperEnabled := false
	fuseEnabled := false
	loginRequired := true // Require login by default
	skipHealthCheck := false

	// Set paths based on whether we're running in Docker or have a specific config directory
	var dbPath, metadataPath, logPath, rclonePath, cachePath string

	// If a config directory is provided, use it
	if len(configDir) > 0 && configDir[0] != "" {
		dbPath = filepath.Join(configDir[0], "altmount.db")
		metadataPath = filepath.Join(configDir[0], "metadata")
		logPath = filepath.Join(configDir[0], "altmount.log")
		rclonePath = configDir[0]
		cachePath = filepath.Join(configDir[0], "cache")
	} else if isRunningInDocker() {
		dbPath = "/config/altmount.db"
		metadataPath = "/metadata"
		logPath = "/config/altmount.log"
		rclonePath = "/config"
		cachePath = "/config/cache"
	} else {
		dbPath = "./altmount.db"
		metadataPath = "./metadata"
		logPath = "./altmount.log"
		rclonePath = "."
		cachePath = "./cache"
	}

	return &Config{
		WebDAV: WebDAVConfig{
			Port:     8080,
			User:     "usenet",
			Password: "usenet",
		},
		API: APIConfig{
			Prefix: "/api",
		},
		Auth: AuthConfig{
			LoginRequired: &loginRequired,
		},
		Database: DatabaseConfig{
			Path: dbPath,
		},
		Metadata: MetadataConfig{
			RootPath:                 metadataPath,
			DeleteSourceNzbOnRemoval: &deleteSourceNzbOnRemoval,
		},
		Streaming: StreamingConfig{
			MaxDownloadWorkers: 15, // Default: 15 download workers
			MaxCacheSizeMB:     32, // Default: 32MB cache for ahead downloads
		},
		RClone: RCloneConfig{
			Path:         rclonePath,
			Password:     "",
			Salt:         "",
			RCEnabled:    &vfsEnabled, // Using vfsEnabled var for backward compatibility
			RCUrl:        "",
			RCUser:       "admin",
			RCPass:       "admin",
			RCPort:       5573, // Changed from 5572 to match your command
			VFSName:      MountProvider,
			MountEnabled: &mountEnabled,
			MountOptions: map[string]string{},

			// Mount Configuration defaults - matching your command
			LogLevel:    "INFO",
			UID:         1000,
			GID:         1000,
			Umask:       "002", // Changed from 0022 to match --umask=002
			BufferSize:  "32M", // Changed from 10M to match --buffer-size=32M
			AttrTimeout: "1s",
			Transfers:   4,
			Timeout:     "10m", // New field matching --timeout=10m

			// Mount-Specific Settings - matching your command
			AllowOther:    true,  // --allow-other
			AllowNonEmpty: true,  // --allow-non-empty
			ReadOnly:      false, // Not specified in your command, so false
			Syslog:        true,  // --syslog

			// VFS Cache Settings - matching your command
			CacheDir:           cachePath, // VFS cache directory (defaults to <rclone_path>/cache)
			VFSCacheMode:       "full",    // --vfs-cache-mode=full
			VFSCacheMaxSize:    "50G",     // --vfs-cache-max-size=50G (changed from 100G)
			VFSCacheMaxAge:     "504h",    // --vfs-cache-max-age=504h (changed from 100h)
			ReadChunkSize:      "32M",     // --vfs-read-chunk-size=32M (changed from 128M)
			ReadChunkSizeLimit: "2G",      // --vfs-read-chunk-size-limit=2G
			VFSReadAhead:       "128M",    // --vfs-read-ahead=128M (changed from 128k)
			DirCacheTime:       "10m",     // --dir-cache-time=10m (changed from 5m)

			// Additional VFS Settings (not specified in your command, using sensible defaults)
			VFSCacheMinFreeSpace: "1G",
			VFSDiskSpaceTotal:    "1G",
			VFSReadChunkStreams:  4,
		},
		Import: ImportConfig{
			MaxProcessorWorkers:            2, // Default: 2 processor workers
			QueueProcessingIntervalSeconds: 5, // Default: check for work every 5 seconds
			AllowedFileExtensions: []string{ // Default: common video extensions
				".mkv", ".mp4", ".avi", ".ts", ".m4v", ".mov", ".wmv", ".mpg", ".mpeg",
				".xvid", ".rm", ".rmvb", ".asf", ".asx", ".wtv", ".mk3d", ".dvr-ms",
			},
			MaxImportConnections:    5,                  // Default: 5 concurrent NNTP connections for validation and archive processing
			ImportCacheSizeMB:       64,                 // Default: 64MB cache for archive analysis
			SegmentSamplePercentage: 1,                  // Default: 1% segment sampling
			ReadTimeoutSeconds:      300,                // Default: 5 minutes read timeout
			ImportStrategy:          ImportStrategyNone, // Default: no import strategy (direct import)
			ImportDir:               nil,                // No default import directory
			SkipHealthCheck:         &skipHealthCheck,
		},
		Log: LogConfig{
			File:       logPath, // Default log file path
			Level:      "info",  // Default log level
			MaxSize:    100,     // 100MB max size
			MaxAge:     30,      // Keep for 30 days
			MaxBackups: 10,      // Keep 10 old files
			Compress:   true,    // Compress old files
		},
		Health: HealthConfig{
			Enabled:                       &healthEnabled,           // Disabled by default
			CleanupOrphanedMetadata:       &cleanupOrphanedMetadata, // Disabled by default
			CheckIntervalSeconds:          5,
			MaxConnectionsForHealthChecks: 5,
			MaxConcurrentJobs:             1,   // Default: 1 concurrent job
			SegmentSamplePercentage:       5,   // Default: 5% segment sampling
			LibrarySyncIntervalMinutes:    360, // Default: sync every 6 hours
			ResolveRepairOnImport:         &resolveRepairOnImport, // Enabled by default
		},
		SABnzbd: SABnzbdConfig{
			Enabled:               &sabnzbdEnabled,
			CompleteDir:           "/complete",
			DownloadClientBaseURL: "http://altmount:8080/sabnzbd",
			Categories:            []SABnzbdCategory{},
			FallbackHost:          "",
			FallbackAPIKey:        "",
		},
		Providers: []ProviderConfig{},
		Arrs: ArrsConfig{
			Enabled:         &scrapperEnabled, // Disabled by default
			MaxWorkers:      5,                // Default to 5 concurrent workers
			WebhookBaseURL:  "http://altmount:8080",
			RadarrInstances: []ArrsInstanceConfig{},
			SonarrInstances: []ArrsInstanceConfig{},
		},
		Fuse: FuseConfig{
			Enabled:             &fuseEnabled,
			MountPath:           "",
			AllowOther:          true,
			Debug:               false,
			AttrTimeoutSeconds:  1,
			EntryTimeoutSeconds: 1,
			MaxDownloadWorkers:  15,
			MaxCacheSizeMB:      128,
			MaxReadAheadMB:      128,
		},
		MountPath: "", // Empty by default - required when ARRs is enabled
	}
}

// SaveToFile saves a configuration to a YAML file
func SaveToFile(config *Config, filename string) error {
	if filename == "" {
		return fmt.Errorf("no config file path provided")
	}

	// Ensure the directory exists
	dir := filepath.Dir(filename)
	if err := os.MkdirAll(dir, 0755); err != nil {
		return fmt.Errorf("failed to create config directory: %w", err)
	}

	// Marshal config to YAML
	data, err := yaml.Marshal(config)
	if err != nil {
		return fmt.Errorf("failed to marshal config: %w", err)
	}

	// Write to file
	if err := os.WriteFile(filename, data, 0644); err != nil {
		return fmt.Errorf("failed to write config file: %w", err)
	}

	return nil
}

// LoadConfig loads configuration from file and merges with defaults
func LoadConfig(configFile string) (*Config, error) {
	config := DefaultConfig()

	var targetConfigFile string
	if configFile != "" {
		viper.SetConfigFile(configFile)
		targetConfigFile = configFile
	} else {
		// Look for config file in common locations
		viper.SetConfigName("config")
		viper.SetConfigType("yaml")
		targetConfigFile = "config.yaml"
	}

	// Read the configuration file
	if err := viper.ReadInConfig(); err != nil {
		// Check if it's a file not found error
		if os.IsNotExist(err) || strings.Contains(err.Error(), "no such file") {
			// Create default config file with paths relative to config directory
			configDir := filepath.Dir(targetConfigFile)
			configForSave := DefaultConfig(configDir)
			if err := SaveToFile(configForSave, targetConfigFile); err != nil {
				return nil, fmt.Errorf("failed to create default config file %s: %w", targetConfigFile, err)
			}

			// Log that we created a default config
			fmt.Printf("Created default configuration file: %s\n", targetConfigFile)
			fmt.Printf("Please review and modify the configuration as needed.\n")

			// Now try to read the newly created file
			viper.SetConfigFile(targetConfigFile)
			if err := viper.ReadInConfig(); err != nil {
				return nil, fmt.Errorf("error reading newly created config file %s: %w", targetConfigFile, err)
			}
		} else {
			// Other error (permissions, syntax, etc.)
			if configFile != "" {
				return nil, fmt.Errorf("error reading config file %s: %w", configFile, err)
			}
			return nil, fmt.Errorf("error reading config file: %w", err)
		}
	}

	// Unmarshal the config
	if err := viper.Unmarshal(config); err != nil {
		return nil, fmt.Errorf("error unmarshaling config: %w", err)
	}

	// If log file was not explicitly set in the config file and we have a specific config file path,
	// derive log file path from config file location
	if configFile != "" && !viper.IsSet("log.file") {
		configDir := filepath.Dir(configFile)
		config.Log.File = filepath.Join(configDir, "altmount.log")
	}

	// If cache_dir was not explicitly set or is empty, derive it from config file location
	if configFile != "" && (!viper.IsSet("rclone.cache_dir") || config.RClone.CacheDir == "") {
		configDir := filepath.Dir(configFile)
		config.RClone.CacheDir = filepath.Join(configDir, "cache")
	}

	// Check for PORT environment variable override
	if portEnv := os.Getenv("PORT"); portEnv != "" {
		port := 0
		_, err := fmt.Sscanf(portEnv, "%d", &port)
		if err != nil {
			return nil, fmt.Errorf("invalid PORT environment variable '%s': must be a number", portEnv)
		}
		if port <= 0 || port > 65535 {
			return nil, fmt.Errorf("invalid PORT environment variable %d: must be between 1 and 65535", port)
		}
		config.WebDAV.Port = port
		fmt.Printf("Using PORT from environment variable: %d\n", port)
	}

	// Validate configuration
	if err := config.Validate(); err != nil {
		return nil, fmt.Errorf("config validation failed: %w", err)
	}

	return config, nil
}

// GetConfigFilePath returns the configuration file path used by viper
func GetConfigFilePath() string {
	return viper.ConfigFileUsed()
}<|MERGE_RESOLUTION|>--- conflicted
+++ resolved
@@ -1108,11 +1108,7 @@
 // If configDir is provided, it will be used for database and log file paths
 func DefaultConfig(configDir ...string) *Config {
 	healthEnabled := false            // Health system disabled by default
-<<<<<<< HEAD
-	cleanupOrphanedMetadata := false  // Cleanup orphaned metadata disabled by default
-=======
 	cleanupOrphanedFiles := false     // Cleanup orphaned files disabled by default
->>>>>>> 9b5b11eb
 	resolveRepairOnImport := false    // Disable smart replacement detection by default
 	deleteSourceNzbOnRemoval := false // Delete source NZB on removal disabled by default
 	vfsEnabled := false
