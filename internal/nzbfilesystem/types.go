package nzbfilesystem

import (
	"path/filepath"
	"strings"
)

// StreamTracker interface for tracking active streams
type StreamTracker interface {
	Add(filePath, source, userName string, totalSize int64) string
<<<<<<< HEAD
=======
	UpdateProgress(id string, bytesRead int64)
>>>>>>> 57d4455c
	Remove(id string)
}

// normalizePath normalizes file paths for consistent database lookups
// Removes trailing slashes except for root path "/"
func normalizePath(path string) string {
	// Handle empty path
	if path == "" {
		return RootPath
	}

	// Handle root path - keep as is
	if path == RootPath {
		return path
	}

	// Replace backslashes with forward slashes first
	path = strings.ReplaceAll(path, "\\", "/")

	// Clean the path using filepath.Clean
	cleaned := filepath.Clean(path)

	// Remove trailing slashes and backslashes
	cleaned = strings.TrimRight(cleaned, "/\\")

	// Ensure we don't return empty string after trimming (e.g. if path was just slashes)
	if cleaned == "" || cleaned == "." {
		return RootPath
	}

	return cleaned
}<|MERGE_RESOLUTION|>--- conflicted
+++ resolved
@@ -8,10 +8,7 @@
 // StreamTracker interface for tracking active streams
 type StreamTracker interface {
 	Add(filePath, source, userName string, totalSize int64) string
-<<<<<<< HEAD
-=======
 	UpdateProgress(id string, bytesRead int64)
->>>>>>> 57d4455c
 	Remove(id string)
 }
 
