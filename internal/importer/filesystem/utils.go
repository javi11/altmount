--- conflicted
+++ resolved
@@ -116,39 +116,19 @@
 	dirs := make(map[string]bool)
 
 	for _, file := range files {
-		normalizedFilename := strings.ReplaceAll(file.Filename, "\\", "/")
+		normalizedFilename := strings.ReplaceAll(file.Filename, "\", "/")
 		normalizedFilename = filepath.Clean(normalizedFilename)
 		normalizedFilename = strings.TrimPrefix(normalizedFilename, "/")
 
 		dir := filepath.Dir(normalizedFilename)
-<<<<<<< HEAD
-		name := filepath.Base(normalizedFilename)
-
-		// Check for redundant nesting (e.g. file.mkv/file.mkv)
-		// If the last directory component matches the filename, flatten the structure
-		// Also check without extension for cases like Movie/Movie.mkv
-		nameWithoutExt := strings.TrimSuffix(name, filepath.Ext(name))
-		if filepath.Base(dir) == name || filepath.Base(dir) == nameWithoutExt {
-			dir = filepath.Dir(dir)
-		}
-
-		// Check for redundant nesting against parent directory
-		// e.g. /tv/ShowName/ShowName/file.mkv -> /tv/ShowName/file.mkv
-=======
 
 		// Flatten redundant nesting against parent directory (same-level duplicate names)
->>>>>>> 1305289f
 		parentDirName := filepath.Base(virtualDir)
 		if dir == parentDirName {
 			dir = "."
 		} else if strings.HasPrefix(dir, parentDirName+"/") {
 			dir = strings.TrimPrefix(dir, parentDirName+"/")
 		}
-<<<<<<< HEAD
-
-		
-=======
->>>>>>> 1305289f
 
 		if dir != "." && dir != "/" {
 			virtualPath := filepath.Join(virtualDir, dir)
@@ -169,38 +149,20 @@
 
 // DetermineFileLocation determines where a file should be placed in the virtual structure
 func DetermineFileLocation(file parser.ParsedFile, baseDir string) (parentPath, filename string) {
-	normalizedFilename := strings.ReplaceAll(file.Filename, "\\", "/")
+	normalizedFilename := strings.ReplaceAll(file.Filename, "\", "/")
 	normalizedFilename = filepath.Clean(normalizedFilename)
 	normalizedFilename = strings.TrimPrefix(normalizedFilename, "/")
 
 	dir := filepath.Dir(normalizedFilename)
 	name := filepath.Base(normalizedFilename)
 
-<<<<<<< HEAD
-	// Check for redundant nesting (e.g. file.mkv/file.mkv)
-	// If the last directory component matches the filename, flatten the structure
-	// Also check without extension for cases like Movie/Movie.mkv
-	nameWithoutExt := strings.TrimSuffix(name, filepath.Ext(name))
-	if filepath.Base(dir) == name || filepath.Base(dir) == nameWithoutExt {
-		dir = filepath.Dir(dir)
-	}
-
-	// Check for redundant nesting against parent directory
-	// e.g. /tv/ShowName/ShowName/file.mkv -> /tv/ShowName/file.mkv
-=======
 	// Flatten redundant nesting against parent directory (same-level duplicate names)
->>>>>>> 1305289f
 	parentDirName := filepath.Base(baseDir)
 	if dir == parentDirName {
 		dir = "."
 	} else if strings.HasPrefix(dir, parentDirName+"/") {
 		dir = strings.TrimPrefix(dir, parentDirName+"/")
 	}
-<<<<<<< HEAD
-
-	
-=======
->>>>>>> 1305289f
 
 	if dir == "." || dir == "/" {
 		return baseDir, name
