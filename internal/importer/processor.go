--- conflicted
+++ resolved
@@ -234,20 +234,8 @@
 		return "", err
 	}
 
-<<<<<<< HEAD
-	// Rename the file to match the NZB name to handle obfuscated filenames
-	nzbName := filepath.Base(nzbPath)
-	releaseName := strings.TrimSuffix(nzbName, filepath.Ext(nzbName))
-	fileExt := filepath.Ext(regularFiles[0].Filename)
-	if !strings.HasSuffix(strings.ToLower(releaseName), strings.ToLower(fileExt)) {
-		regularFiles[0].Filename = releaseName + fileExt
-	} else {
-		regularFiles[0].Filename = releaseName
-	}
-=======
 	// Use the final name for processing
 	regularFiles[0].Filename = finalName
->>>>>>> 1305289f
 
 	// Process the single file at the resolved parentPath
 	result, err := singlefile.ProcessSingleFile(
