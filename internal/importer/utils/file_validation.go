--- conflicted
+++ resolved
@@ -7,10 +7,6 @@
 
 	"github.com/javi11/altmount/internal/importer/parser"
 )
-
-// sampleProofPattern matches filenames that are likely just sample or proof files
-// It matches "sample" or "proof" as a standalone word.
-var sampleProofPattern = regexp.MustCompile(`(?i)\b(sample|proof)\b`)
 
 // isSampleOrProof checks if a filename looks like a sample or proof file
 func isSampleOrProof(filename string, size int64) bool {
@@ -106,36 +102,16 @@
 	return extMap
 }
 
-// whitelistedExtensions are extensions that should bypass sample/proof checks
-// These are typically small files where "sample" or "proof" might appear in the name
-// but don't indicate the file itself is a media sample/proof to be rejected.
-var whitelistedExtensions = map[string]bool{
-	// Subtitles
-	".srt": true, ".sub": true, ".idx": true, ".vtt": true, ".ass": true, ".ssa": true,
-	// Images (covers, fanart, nfo)
-	".jpg": true, ".jpeg": true, ".png": true, ".nfo": true, ".tbn": true,
-}
-
 // IsAllowedFile checks if a filename has an allowed extension and is not blocked
 // If allowedExtensions is empty, all files are allowed
-<<<<<<< HEAD
-// size is used to prevent false positives for sample/proof checks on large files
-func IsAllowedFile(filename string, size int64, allowedExtensions []string) bool {
-=======
 // blockedPatterns is a list of regex patterns to block files
 // blockedExtensions is a list of file extensions to block
 // size is used to prevent false positives for sample/proof checks on large files
 func IsAllowedFile(filename string, size int64, allowedExtensions []string, blockedPatterns []string, blockedExtensions []string) bool {
->>>>>>> eb9cd7a5
 	if filename == "" {
 		return false
 	}
 
-<<<<<<< HEAD
-	// Reject files with sample/proof in their name
-	if isSampleOrProof(filename, size) {
-		return false
-=======
 	ext := strings.ToLower(filepath.Ext(filename))
 
 	// Check if extension is explicitly blocked
@@ -148,7 +124,10 @@
 	}
 
 	// Always allow subtitle files (unless explicitly blocked above)
-	if ext == ".srt" || ext == ".sub" || ext == ".idx" || ext == ".vtt" || ext == ".ass" || ext == ".ssa" {
+	// These are typically small files where "sample" or "proof" might appear in the name
+	// but don't indicate the file itself is a media sample/proof to be rejected.
+	if ext == ".srt" || ext == ".sub" || ext == ".idx" || ext == ".vtt" || ext == ".ass" || ext == ".ssa" ||
+		ext == ".jpg" || ext == ".jpeg" || ext == ".png" || ext == ".nfo" || ext == ".tbn" {
 		// Still check if the extension is in the allowed list if it's provided
 		if len(allowedExtensions) > 0 {
 			normalizedExt := strings.TrimPrefix(ext, ".")
@@ -178,7 +157,6 @@
 			}
 			return false
 		}
->>>>>>> eb9cd7a5
 	}
 
 	// Empty list = allow all files
@@ -195,11 +173,7 @@
 // If allowedExtensions is empty, all file types are allowed but blocked files are still rejected
 func HasAllowedFilesInRegular(regularFiles []parser.ParsedFile, allowedExtensions []string, blockedPatterns []string, blockedExtensions []string) bool {
 	for _, file := range regularFiles {
-<<<<<<< HEAD
-		if IsAllowedFile(file.Filename, file.Size, allowedExtensions) {
-=======
 		if IsAllowedFile(file.Filename, file.Size, allowedExtensions, blockedPatterns, blockedExtensions) {
->>>>>>> eb9cd7a5
 			return true
 		}
 	}
