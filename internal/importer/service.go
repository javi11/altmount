--- conflicted
+++ resolved
@@ -414,7 +414,6 @@
 			return
 		}
 
-<<<<<<< HEAD
 		// Create workers
 		numWorkers := 20 // 20 parallel workers for file creation
 		var workerWg sync.WaitGroup
@@ -461,34 +460,6 @@
 							return
 						}
 					}
-=======
-		for {
-			select {
-			case <-importCtx.Done():
-				s.log.InfoContext(importCtx, "Import cancelled")
-				return // defer will drain remaining channel items
-			case res, ok := <-nzbChan:
-				if !ok {
-					nzbChan = nil
-					break
-				}
-
-				s.importMu.Lock()
-				s.importInfo.Total++
-				s.importMu.Unlock()
-
-				// Create Temp NZB File
-				nzbFileName := fmt.Sprintf("%s.nzb", sanitizeFilename(res.Name))
-				nzbPath := filepath.Join(nzbTempDir, nzbFileName)
-
-				outFile, err := os.Create(nzbPath)
-				if err != nil {
-					s.log.ErrorContext(importCtx, "Failed to create temp NZB file", "file", nzbFileName, "error", err)
-					s.importMu.Lock()
-					s.importInfo.Failed++
-					s.importMu.Unlock()
-					continue
->>>>>>> 34a9a500
 				}
 			}()
 		}
@@ -510,32 +481,12 @@
 			}
 		default:
 		}
+		default:
+		}
 	}()
 
-<<<<<<< HEAD
 	return nil
 }
-=======
-				if res.RelPath != "" {
-					targetCategory = filepath.Join(targetCategory, res.RelPath)
-				}
-
-				relPath := rootFolder
-				priority := database.QueuePriorityNormal
-
-				_, err = s.AddToQueue(nzbPath, &relPath, &targetCategory, &priority)
-				if err != nil {
-					s.log.ErrorContext(importCtx, "Failed to add to queue", "release", res.Name, "error", err)
-					s.importMu.Lock()
-					s.importInfo.Failed++
-					s.importMu.Unlock()
-					os.Remove(nzbPath)
-				} else {
-					s.importMu.Lock()
-					s.importInfo.Added++
-					s.importMu.Unlock()
-				}
->>>>>>> 34a9a500
 
 func (s *Service) processQueueBatch(ctx context.Context, batchChan <-chan *database.ImportQueueItem) {
 	var batch []*database.ImportQueueItem
