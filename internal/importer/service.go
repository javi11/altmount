--- conflicted
+++ resolved
@@ -514,19 +514,11 @@
 				// Channel closed, drain remaining batch
 				insertBatch()
 				return
-<<<<<<< HEAD
 			}
 			batch = append(batch, item)
 			if len(batch) >= 100 { // Batch size
 				insertBatch()
 			}
-=======
-			}
-			batch = append(batch, item)
-			if len(batch) >= 100 { // Batch size
-				insertBatch()
-			}
->>>>>>> b4aaf3fa
 		case <-ticker.C:
 			insertBatch()
 		case <-ctx.Done():
@@ -538,7 +530,6 @@
 
 func (s *Service) createNzbFileAndPrepareItem(res *nzbdav.ParsedNzb, rootFolder, nzbTempDir string) (*database.ImportQueueItem, error) {
 	// Create Temp NZB File
-<<<<<<< HEAD
 	// Use ID to ensure uniqueness and avoid collisions with releases having the same name in the temp directory
 	// but don't include it in the filename to avoid it appearing in the final folder/file names
 	nzbSubDir := filepath.Join(nzbTempDir, sanitizeFilename(res.ID))
@@ -548,11 +539,6 @@
 
 	nzbFileName := fmt.Sprintf("%s.nzb", sanitizeFilename(res.Name))
 	nzbPath := filepath.Join(nzbSubDir, nzbFileName)
-=======
-	// Use ID to ensure uniqueness and avoid collisions with releases having the same name
-	nzbFileName := fmt.Sprintf("%s_%s.nzb", sanitizeFilename(res.ID), sanitizeFilename(res.Name))
-	nzbPath := filepath.Join(nzbTempDir, nzbFileName)
->>>>>>> b4aaf3fa
 
 	outFile, err := os.Create(nzbPath)
 	if err != nil {
@@ -583,12 +569,9 @@
 	relPath := rootFolder
 	priority := database.QueuePriorityNormal
 
-<<<<<<< HEAD
-=======
 	// Store original ID in metadata
 	metaJSON := fmt.Sprintf(`{"nzbdav_id": "%s"}`, res.ID)
 
->>>>>>> b4aaf3fa
 	// Prepare item struct
 	item := &database.ImportQueueItem{
 		NzbPath:      nzbPath,
@@ -599,10 +582,7 @@
 		RetryCount:   0,
 		MaxRetries:   3,
 		CreatedAt:    time.Now(),
-<<<<<<< HEAD
-=======
 		Metadata:     &metaJSON,
->>>>>>> b4aaf3fa
 	}
 
 	// Calculate file size
