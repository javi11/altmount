package api

import (
	"context"
	"crypto/sha256"
	"encoding/hex"
	"log/slog"
	"mime"
	"net/http"
	"os"
	"path/filepath"
	"sync/atomic"

	"github.com/javi11/altmount/internal/database"
	"github.com/javi11/altmount/internal/nzbfilesystem"
	"github.com/javi11/altmount/internal/utils"
	"github.com/spf13/afero"
)

// StreamHandler handles HTTP streaming requests for files in NzbFilesystem
// Uses http.ServeContent for automatic Range request handling, ETag support,
// and proper HTTP caching semantics
type StreamHandler struct {
	nzbFilesystem *nzbfilesystem.NzbFilesystem
	userRepo      *database.UserRepository
	streamTracker *StreamTracker
}

// MonitoredFile wraps an afero.File to track read progress and support cancellation
type MonitoredFile struct {
	file   afero.File
	stream *ActiveStream
	ctx    context.Context
}

func (m *MonitoredFile) Read(p []byte) (n int, err error) {
<<<<<<< HEAD
	if m.ctx.Err() != nil {
		return 0, m.ctx.Err()
=======
	if err := m.ctx.Err(); err != nil {
		return 0, err
>>>>>>> 57d4455c
	}
	n, err = m.file.Read(p)
	if n > 0 {
		atomic.AddInt64(&m.stream.BytesSent, int64(n))
	}
	return n, err
}

func (m *MonitoredFile) Seek(offset int64, whence int) (int64, error) {
<<<<<<< HEAD
	if m.ctx.Err() != nil {
		return 0, m.ctx.Err()
=======
	if err := m.ctx.Err(); err != nil {
		return 0, err
>>>>>>> 57d4455c
	}
	return m.file.Seek(offset, whence)
}

// NewStreamHandler creates a new stream handler with the provided filesystem and user repository
func NewStreamHandler(fs *nzbfilesystem.NzbFilesystem, userRepo *database.UserRepository, streamTracker *StreamTracker) *StreamHandler {
	return &StreamHandler{
		nzbFilesystem: fs,
		userRepo:      userRepo,
		streamTracker: streamTracker,
	}
}

// authenticate validates the download_key parameter against user API keys
// Returns the user and true if the download_key matches a hashed API key from any user
func (h *StreamHandler) authenticate(r *http.Request) (*database.User, bool) {
	ctx := r.Context()

	// Extract download_key from query parameter
	downloadKey := r.URL.Query().Get("download_key")
	if downloadKey == "" {
		slog.WarnContext(ctx, "Stream access attempt without download_key",
			"path", r.URL.Query().Get("path"),
			"remote_addr", r.RemoteAddr)
		return nil, false
	}

	// Get all users with API keys
	users, err := h.userRepo.GetAllUsers(ctx)
	if err != nil {
		slog.ErrorContext(ctx, "Failed to get users for authentication",
			"error", err)
		return nil, false
	}

	// Check download_key against hashed API keys
	for _, user := range users {
		if user.APIKey == nil || *user.APIKey == "" {
			continue
		}

		// Hash the user's API key with SHA256
		hashedKey := hashAPIKey(*user.APIKey)

		// Compare with provided download_key (constant-time comparison for security)
		if hashedKey == downloadKey {
			return user, true
		}
	}

	slog.WarnContext(ctx, "Stream authentication failed - invalid download_key",
		"path", r.URL.Query().Get("path"),
		"remote_addr", r.RemoteAddr)
	return nil, false
}

// hashAPIKey generates a SHA256 hash of the API key for secure comparison
func hashAPIKey(apiKey string) string {
	hash := sha256.Sum256([]byte(apiKey))
	return hex.EncodeToString(hash[:])
}

// GetHTTPHandler returns an http.Handler that serves files from NzbFilesystem
// This handler:
// - Requires authentication via download_key parameter
// - Preserves context for logging and health tracking
// - Uses http.ServeContent for automatic Range request handling
// - Supports ETag and Last-Modified for caching
// - Provides proper Content-Type detection
func (h *StreamHandler) GetHTTPHandler() http.Handler {
	return http.HandlerFunc(func(w http.ResponseWriter, r *http.Request) {
		// Authenticate using download_key
		_, ok := h.authenticate(r)
		if !ok {
			w.Header().Set("WWW-Authenticate", `Bearer realm="Stream API"`)
			http.Error(w, "Unauthorized: valid download_key required", http.StatusUnauthorized)
			return
		}

		// Serve the file
		h.serveFile(w, r)
	})
}

// serveFile handles the actual file streaming after authentication
func (h *StreamHandler) serveFile(w http.ResponseWriter, r *http.Request) {
	ctx := r.Context()

	// Enrich context with request metadata (similar to WebDAV adapter)
	ctx = context.WithValue(ctx, utils.ContentLengthKey, r.Header.Get("Content-Length"))
	ctx = context.WithValue(ctx, utils.RangeKey, r.Header.Get("Range"))
	ctx = context.WithValue(ctx, utils.Origin, r.RequestURI)
	ctx = context.WithValue(ctx, utils.ShowCorrupted, r.Header.Get("X-Show-Corrupted") == "true")

	// Authenticate again to get user details (cached/fast enough) or refactor GetHTTPHandler to pass it
	// Since GetHTTPHandler calls serveFile directly, we can optimize by fetching user once.
	// However, GetHTTPHandler interface is fixed as http.Handler.
	// Let's re-authenticate or trust the caller? GetHTTPHandler does auth.
	// To pass user, we could use context or change serveFile signature.
	// Changing serveFile signature is cleaner but it is called by GetHTTPHandler.
	// Let's call authenticate again, it's a DB call? No, GetAllUsers might be cached or DB.
	// To avoid DB hit, let's modify GetHTTPHandler to pass user in context or refactor.
	// Actually, for now, calling it again is safe but inefficient.
	// BETTER: Modify GetHTTPHandler to store user in context.
	user, ok := h.authenticate(r)
	if !ok {
		// Should have been caught by GetHTTPHandler
		http.Error(w, "Unauthorized", http.StatusUnauthorized)
		return
	}

	userName := "Unknown"
	if user.Name != nil && *user.Name != "" {
		userName = *user.Name
	} else {
		userName = user.UserID
	}

	// Get path from query parameter
	path := r.URL.Query().Get("path")
	if path == "" {
		http.Error(w, "Path parameter required", http.StatusBadRequest)
		return
	}

	// Open file via NzbFilesystem (handles encryption, health tracking, etc.)
	file, err := h.nzbFilesystem.OpenFile(ctx, path, os.O_RDONLY, 0)
	if err != nil {
		if os.IsNotExist(err) {
			http.Error(w, "File not found", http.StatusNotFound)
			return
		}
		http.Error(w, "Failed to open file", http.StatusInternalServerError)
		return
	}
	defer file.Close()

	// Get file info
	stat, err := file.Stat()
	if err != nil {
		http.Error(w, "Failed to get file information", http.StatusInternalServerError)
		return
	}

	// Check if it's a directory
	if stat.IsDir() {
		http.Error(w, "Cannot stream directory", http.StatusBadRequest)
		return
	}

			// Track stream if tracker is available
		if h.streamTracker != nil {
			// Create a cancellable context for the stream
			streamCtx, cancel := context.WithCancel(ctx)
			defer cancel() // Ensure cleanup
	
<<<<<<< HEAD
			stream := h.streamTracker.AddStream(path, "API", userName, stat.Size())
			defer h.streamTracker.Remove(stream.ID)
		// Wrap the file with monitoring
		monitoredFile := &MonitoredFile{
			file:   file,
			stream: stream,
			ctx:    streamCtx,
		}
=======
			stream := h.streamTracker.Add(path, "API", userName, stat.Size())
			defer h.streamTracker.Remove(stream)
			streamObj := h.streamTracker.GetStream(stream)
			if streamObj == nil {
				http.Error(w, "Stream not found", http.StatusInternalServerError)
				return
			}
			// Wrap the file with monitoring
			monitoredFile := &MonitoredFile{
				file:   file,
				stream: streamObj,
				ctx:    streamCtx,
			}
>>>>>>> 57d4455c
		// Use monitoredFile instead of file
		// Note: http.ServeContent requires io.ReadSeeker. MonitoredFile implements it.
		// However, http.ServeContent also uses the 'content' param (file) to read.

		// Set MIME type based on file extension (prevents internal seeks)
		ext := filepath.Ext(path)
		if ext != "" {
			mimeType := mime.TypeByExtension(ext)
			if mimeType != "" {
				w.Header().Set("Content-Type", mimeType)
			} else {
				w.Header().Set("Content-Type", "application/octet-stream")
			}
		}

		// Indicate support for range requests
		w.Header().Set("Accept-Ranges", "bytes")

		// Set Content-Disposition to inline for browser viewing
		filename := filepath.Base(path)
		w.Header().Set("Content-Disposition", `inline; filename="`+filename+`"`)

		http.ServeContent(w, r, filename, stat.ModTime(), monitoredFile)
		return
	}

	// Fallback if tracker is nil (should not happen in prod)
	ext := filepath.Ext(path)
	if ext != "" {
		mimeType := mime.TypeByExtension(ext)
		if mimeType != "" {
			w.Header().Set("Content-Type", mimeType)
		} else {
			w.Header().Set("Content-Type", "application/octet-stream")
		}
	}
	w.Header().Set("Accept-Ranges", "bytes")
	filename := filepath.Base(path)
	w.Header().Set("Content-Disposition", `inline; filename="`+filename+`"`)
	http.ServeContent(w, r, filename, stat.ModTime(), file)
}<|MERGE_RESOLUTION|>--- conflicted
+++ resolved
@@ -33,14 +33,9 @@
 	ctx    context.Context
 }
 
-func (m *MonitoredFile) Read(p []byte) (n int, err error) {
-<<<<<<< HEAD
-	if m.ctx.Err() != nil {
-		return 0, m.ctx.Err()
-=======
 	if err := m.ctx.Err(); err != nil {
 		return 0, err
->>>>>>> 57d4455c
+	}
 	}
 	n, err = m.file.Read(p)
 	if n > 0 {
@@ -50,13 +45,9 @@
 }
 
 func (m *MonitoredFile) Seek(offset int64, whence int) (int64, error) {
-<<<<<<< HEAD
-	if m.ctx.Err() != nil {
-		return 0, m.ctx.Err()
-=======
 	if err := m.ctx.Err(); err != nil {
 		return 0, err
->>>>>>> 57d4455c
+	}
 	}
 	return m.file.Seek(offset, whence)
 }
@@ -213,16 +204,6 @@
 			streamCtx, cancel := context.WithCancel(ctx)
 			defer cancel() // Ensure cleanup
 	
-<<<<<<< HEAD
-			stream := h.streamTracker.AddStream(path, "API", userName, stat.Size())
-			defer h.streamTracker.Remove(stream.ID)
-		// Wrap the file with monitoring
-		monitoredFile := &MonitoredFile{
-			file:   file,
-			stream: stream,
-			ctx:    streamCtx,
-		}
-=======
 			stream := h.streamTracker.Add(path, "API", userName, stat.Size())
 			defer h.streamTracker.Remove(stream)
 			streamObj := h.streamTracker.GetStream(stream)
@@ -236,7 +217,6 @@
 				stream: streamObj,
 				ctx:    streamCtx,
 			}
->>>>>>> 57d4455c
 		// Use monitoredFile instead of file
 		// Note: http.ServeContent requires io.ReadSeeker. MonitoredFile implements it.
 		// However, http.ServeContent also uses the 'content' param (file) to read.
