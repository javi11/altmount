--- conflicted
+++ resolved
@@ -84,7 +84,7 @@
 		})
 	}
 
-	// Set JWT cookie using Fiber's native API  (merged config)
+	// Set JWT cookie using Fiber's native API
 	err = s.setJWTCookie(c, tokenString)
 	if err != nil {
 		return c.Status(500).JSON(fiber.Map{
@@ -470,82 +470,38 @@
 	}
 }
 
-<<<<<<< HEAD
-// mergeAuthConfig merges env config with service config
-func mergeAuthConfig(serviceCfg, envCfg *auth.Config) *auth.Config {
-	merged := *serviceCfg
-
-	if envCfg.CookieDomain != "" {
-		merged.CookieDomain = envCfg.CookieDomain
-	}
-	if envCfg.CookieSecure {
-		merged.CookieSecure = envCfg.CookieSecure
-	}
-	if envCfg.CookieSameSite != http.SameSiteDefaultMode {
-		merged.CookieSameSite = envCfg.CookieSameSite
-	}
-	if envCfg.TokenDuration != 0 {
-		merged.TokenDuration = envCfg.TokenDuration
-	}
-
-	return &merged
-}
-
-// setJWTCookie sets the JWT cookie using Fiber's native cookie handling (merged config)
-func (s *Server) setJWTCookie(c *fiber.Ctx, tokenString string) error {
-	serviceCfg := s.authService.GetConfig()
-	envCfg := auth.LoadConfigFromEnv()
-
-	cfg := mergeAuthConfig(serviceCfg, envCfg)
-=======
 // setJWTCookie sets the JWT cookie using Fiber's native cookie handling
 func (s *Server) setJWTCookie(c *fiber.Ctx, tokenString string) error {
 	config := s.authService.GetConfig()
->>>>>>> 62d92609
 
 	cookie := &fiber.Cookie{
 		Name:     "JWT", // Default JWT cookie name
 		Value:    tokenString,
 		Path:     "/",
-		Domain:   cfg.CookieDomain,
-		Expires:  time.Now().Add(cfg.TokenDuration),
-		Secure:   cfg.CookieSecure,
+		Domain:   config.CookieDomain,
+		Expires:  time.Now().Add(config.TokenDuration),
+		Secure:   config.CookieSecure,
 		HTTPOnly: true,
-<<<<<<< HEAD
-		SameSite: sameSiteToString(cfg.CookieSameSite),
-=======
 		SameSite: sameSiteToString(config.CookieSameSite),
->>>>>>> 62d92609
 	}
 
 	c.Cookie(cookie)
 	return nil
 }
 
-// clearJWTCookie clears the JWT cookie using Fiber's native cookie handling (merged config)
+// clearJWTCookie clears the JWT cookie using Fiber's native cookie handling
 func (s *Server) clearJWTCookie(c *fiber.Ctx) {
-<<<<<<< HEAD
-	serviceCfg := s.authService.GetConfig()
-	envCfg := auth.LoadConfigFromEnv()
-
-	cfg := mergeAuthConfig(serviceCfg, envCfg)
-=======
 	config := s.authService.GetConfig()
->>>>>>> 62d92609
 
 	cookie := &fiber.Cookie{
 		Name:     "JWT",
 		Value:    "",
 		Path:     "/",
-		Domain:   cfg.CookieDomain,
+		Domain:   config.CookieDomain,
 		Expires:  time.Now().Add(-time.Hour), // Expire in the past
-		Secure:   cfg.CookieSecure,
+		Secure:   config.CookieSecure,
 		HTTPOnly: true,
-<<<<<<< HEAD
-		SameSite: sameSiteToString(cfg.CookieSameSite),
-=======
 		SameSite: sameSiteToString(config.CookieSameSite),
->>>>>>> 62d92609
 	}
 
 	c.Cookie(cookie)
