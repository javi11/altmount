package database

import (
	"context"
	"database/sql"
	"fmt"
	"strings"
	"time"
)

// HealthRepository handles file health database operations
type HealthRepository struct {
	db *sql.DB
}

// NewHealthRepository creates a new health repository
func NewHealthRepository(db *sql.DB) *HealthRepository {
	return &HealthRepository{
		db: db,
	}
}

// UpdateFileHealth updates or inserts a file health record
func (r *HealthRepository) UpdateFileHealth(ctx context.Context, filePath string, status HealthStatus, errorMessage *string, sourceNzbPath *string, errorDetails *string, noRetry bool) error {
	query := `
		INSERT INTO file_health (file_path, status, last_checked, last_error, source_nzb_path, error_details, retry_count, max_retries, repair_retry_count, created_at, updated_at)
		VALUES (?, ?, datetime('now'), ?, ?, ?, CASE WHEN ? THEN 2 ELSE 0 END, 2, 0, datetime('now'), datetime('now'))
		ON CONFLICT(file_path) DO UPDATE SET
		status = excluded.status,
		last_checked = datetime('now'),
		last_error = excluded.last_error,
		source_nzb_path = COALESCE(excluded.source_nzb_path, source_nzb_path),
		error_details = excluded.error_details,
		retry_count = CASE WHEN ? THEN max_retries ELSE retry_count END,
		max_retries = excluded.max_retries,
		updated_at = datetime('now')
	`

	_, err := r.db.ExecContext(ctx, query, filePath, status, errorMessage, sourceNzbPath, errorDetails, noRetry, noRetry)
	if err != nil {
		return fmt.Errorf("failed to update file health: %w", err)
	}

	return nil
}

// GetFileHealth retrieves health record for a specific file
func (r *HealthRepository) GetFileHealth(ctx context.Context, filePath string) (*FileHealth, error) {
	query := `
		SELECT id, file_path, library_path, status, last_checked, last_error, retry_count, max_retries,
		       repair_retry_count, max_repair_retries, source_nzb_path,
		       error_details, created_at, updated_at, release_date, priority
		FROM file_health
		WHERE file_path = ?
	`

	var health FileHealth
	err := r.db.QueryRowContext(ctx, query, filePath).Scan(
		&health.ID, &health.FilePath, &health.LibraryPath, &health.Status, &health.LastChecked,
		&health.LastError, &health.RetryCount, &health.MaxRetries,
		&health.RepairRetryCount, &health.MaxRepairRetries,
		&health.SourceNzbPath, &health.ErrorDetails,
		&health.CreatedAt, &health.UpdatedAt, &health.ReleaseDate, &health.Priority,
	)
	if err != nil {
		if err == sql.ErrNoRows {
			return nil, nil
		}
		return nil, fmt.Errorf("failed to get file health: %w", err)
	}

	return &health, nil
}

// GetFileHealthByID retrieves health record for a specific file by ID
func (r *HealthRepository) GetFileHealthByID(ctx context.Context, id int64) (*FileHealth, error) {
	query := `
		SELECT id, file_path, library_path, status, last_checked, last_error, retry_count, max_retries,
		       repair_retry_count, max_repair_retries, source_nzb_path,
		       error_details, created_at, updated_at, release_date, priority
		FROM file_health
		WHERE id = ?
	`

	var health FileHealth
	err := r.db.QueryRowContext(ctx, query, id).Scan(
		&health.ID, &health.FilePath, &health.LibraryPath, &health.Status, &health.LastChecked,
		&health.LastError, &health.RetryCount, &health.MaxRetries,
		&health.RepairRetryCount, &health.MaxRepairRetries,
		&health.SourceNzbPath, &health.ErrorDetails,
		&health.CreatedAt, &health.UpdatedAt, &health.ReleaseDate, &health.Priority,
	)
	if err != nil {
		if err == sql.ErrNoRows {
			return nil, nil
		}
		return nil, fmt.Errorf("failed to get file health by ID: %w", err)
	}

	return &health, nil
}

// GetUnhealthyFiles returns files that need health checks (excluding repair_triggered files)
func (r *HealthRepository) GetUnhealthyFiles(ctx context.Context, limit int) ([]*FileHealth, error) {
	query := `
		SELECT id, file_path, status, last_checked, last_error, retry_count, max_retries,
		       repair_retry_count, max_repair_retries, source_nzb_path,
		       error_details, created_at, updated_at, release_date, scheduled_check_at,
			   library_path, priority
		FROM file_health
		WHERE scheduled_check_at IS NOT NULL
		  AND scheduled_check_at <= datetime('now')
		  AND retry_count < max_retries
		ORDER BY priority DESC, scheduled_check_at ASC
		LIMIT ?
	`

	rows, err := r.db.QueryContext(ctx, query, limit)
	if err != nil {
		return nil, fmt.Errorf("failed to query files due for check: %w", err)
	}
	defer rows.Close()

	var files []*FileHealth
	for rows.Next() {
		var health FileHealth
		err := rows.Scan(
			&health.ID, &health.FilePath, &health.Status, &health.LastChecked,
			&health.LastError, &health.RetryCount, &health.MaxRetries,
			&health.RepairRetryCount, &health.MaxRepairRetries,
			&health.SourceNzbPath, &health.ErrorDetails,
			&health.CreatedAt, &health.UpdatedAt, &health.ReleaseDate,
			&health.ScheduledCheckAt,
			&health.LibraryPath,
			&health.Priority,
		)
		if err != nil {
			return nil, fmt.Errorf("failed to scan file health: %w", err)
		}
		files = append(files, &health)
	}

	if err = rows.Err(); err != nil {
		return nil, fmt.Errorf("failed to iterate unhealthy files: %w", err)
	}

	return files, nil
}

// SetPriority sets the priority for a file health record
func (r *HealthRepository) SetPriority(ctx context.Context, id int64, priority bool) error {
	query := `
		UPDATE file_health
		SET priority = ?,
		    updated_at = datetime('now')
		WHERE id = ?
	`

	_, err := r.db.ExecContext(ctx, query, priority, id)
	if err != nil {
		return fmt.Errorf("failed to set priority: %w", err)
	}

	return nil
}

// GetFilesForRepairNotification returns files that need repair notification (repair_triggered status)
func (r *HealthRepository) GetFilesForRepairNotification(ctx context.Context, limit int) ([]*FileHealth, error) {
	query := `
		SELECT id, file_path, status, last_checked, last_error, retry_count, max_retries,
		       repair_retry_count, max_repair_retries, source_nzb_path,
		       error_details, created_at, updated_at
		FROM file_health
		WHERE status = 'repair_triggered'
		  AND repair_retry_count < max_repair_retries
		ORDER BY last_checked ASC
		LIMIT ?
	`

	rows, err := r.db.QueryContext(ctx, query, limit)
	if err != nil {
		return nil, fmt.Errorf("failed to query files for repair notification: %w", err)
	}
	defer rows.Close()

	var files []*FileHealth
	for rows.Next() {
		var health FileHealth
		err := rows.Scan(
			&health.ID, &health.FilePath, &health.Status, &health.LastChecked,
			&health.LastError, &health.RetryCount, &health.MaxRetries,
			&health.RepairRetryCount, &health.MaxRepairRetries,
			&health.SourceNzbPath, &health.ErrorDetails,
			&health.CreatedAt, &health.UpdatedAt,
		)
		if err != nil {
			return nil, fmt.Errorf("failed to scan file health for repair notification: %w", err)
		}
		files = append(files, &health)
	}

	if err = rows.Err(); err != nil {
		return nil, fmt.Errorf("failed to iterate files for repair notification: %w", err)
	}

	return files, nil
}

// IncrementRetryCount increments the retry count and schedules next check
func (r *HealthRepository) IncrementRetryCount(ctx context.Context, filePath string, errorMessage *string, nextCheck time.Time) error {
	query := `
		UPDATE file_health
		SET retry_count = retry_count + 1,
		    last_error = ?,
			status = 'pending',
			scheduled_check_at = ?,
		    updated_at = datetime('now')
		WHERE file_path = ?
	`

	_, err := r.db.ExecContext(ctx, query, errorMessage, nextCheck.UTC(), filePath)
	if err != nil {
		return fmt.Errorf("failed to increment retry count: %w", err)
	}

	return nil
}

// SetRepairTriggered sets a file's status to repair_triggered
func (r *HealthRepository) SetRepairTriggered(ctx context.Context, filePath string, errorMessage *string) error {
	query := `
		UPDATE file_health
		SET status = 'repair_triggered',
		    last_error = ?,
			scheduled_check_at = datetime('now', '+1 hour'),
		    updated_at = datetime('now')
		WHERE file_path = ?
	`

	result, err := r.db.ExecContext(ctx, query, errorMessage, filePath)
	if err != nil {
		return fmt.Errorf("failed to update file status to repair_triggered: %w", err)
	}

	rowsAffected, err := result.RowsAffected()
	if err != nil {
		return fmt.Errorf("failed to get rows affected: %w", err)
	}

	if rowsAffected == 0 {
		return fmt.Errorf("no file found to update status: %s", filePath)
	}

	return nil
}

// SetCorrupted sets a file's status to corrupted
func (r *HealthRepository) SetCorrupted(ctx context.Context, filePath string, errorMessage *string) error {
	query := `
		UPDATE file_health
		SET status = 'corrupted',
		    last_error = ?,
		    updated_at = datetime('now')
		WHERE file_path = ?
	`

	result, err := r.db.ExecContext(ctx, query, errorMessage, filePath)
	if err != nil {
		return fmt.Errorf("failed to update file status to corrupted: %w", err)
	}

	rowsAffected, err := result.RowsAffected()
	if err != nil {
		return fmt.Errorf("failed to get rows affected: %w", err)
	}

	if rowsAffected == 0 {
		return fmt.Errorf("no file found to update status: %s", filePath)
	}

	return nil
}

// IncrementRepairRetryCount increments the repair retry count
func (r *HealthRepository) IncrementRepairRetryCount(ctx context.Context, filePath string, errorMessage *string) error {
	query := `
		UPDATE file_health
		SET repair_retry_count = repair_retry_count + 1,
		    last_error = ?,
		    status = 'repair_triggered',
		    updated_at = datetime('now')
		WHERE file_path = ?
	`

	_, err := r.db.ExecContext(ctx, query, errorMessage, filePath)
	if err != nil {
		return fmt.Errorf("failed to increment repair retry count: %w", err)
	}

	return nil
}

// MarkAsCorrupted permanently marks a file as corrupted after all retries are exhausted
func (r *HealthRepository) MarkAsCorrupted(ctx context.Context, filePath string, finalError *string) error {
	query := `
		UPDATE file_health
		SET status = 'corrupted',
		    last_error = ?,
		    updated_at = datetime('now')
		WHERE file_path = ?
	`

	result, err := r.db.ExecContext(ctx, query, finalError, filePath)
	if err != nil {
		return fmt.Errorf("failed to mark file as corrupted: %w", err)
	}

	rowsAffected, err := result.RowsAffected()
	if err != nil {
		return fmt.Errorf("failed to get rows affected: %w", err)
	}

	if rowsAffected == 0 {
		return fmt.Errorf("no file found to mark as corrupted: %s", filePath)
	}

	return nil
}

// GetHealthStats returns statistics about file health
func (r *HealthRepository) GetHealthStats(ctx context.Context) (map[HealthStatus]int, error) {
	query := `
		SELECT status, COUNT(*) 
		FROM file_health 
		GROUP BY status
	`

	rows, err := r.db.QueryContext(ctx, query)
	if err != nil {
		return nil, fmt.Errorf("failed to get health stats: %w", err)
	}
	defer rows.Close()

	stats := make(map[HealthStatus]int)
	for rows.Next() {
		var status HealthStatus
		var count int
		err := rows.Scan(&status, &count)
		if err != nil {
			return nil, fmt.Errorf("failed to scan health stats: %w", err)
		}
		stats[status] = count
	}

	if err = rows.Err(); err != nil {
		return nil, fmt.Errorf("failed to iterate health stats: %w", err)
	}

	return stats, nil
}

// SetRepairTriggeredByID sets a file's status to repair_triggered by ID
func (r *HealthRepository) SetRepairTriggeredByID(ctx context.Context, id int64, errorMessage *string) error {
	query := `
		UPDATE file_health
		SET status = 'repair_triggered',
		    last_error = ?,
			scheduled_check_at = datetime('now', '+1 hour'),
		    updated_at = datetime('now')
		WHERE id = ?
	`

	result, err := r.db.ExecContext(ctx, query, errorMessage, id)
	if err != nil {
		return fmt.Errorf("failed to update file status to repair_triggered by ID: %w", err)
	}

	rowsAffected, err := result.RowsAffected()
	if err != nil {
		return fmt.Errorf("failed to get rows affected: %w", err)
	}

	if rowsAffected == 0 {
		return fmt.Errorf("no file found to update status with ID: %d", id)
	}

	return nil
}

// SetFileCheckingByID sets a file's status to 'checking' by ID
func (r *HealthRepository) SetFileCheckingByID(ctx context.Context, id int64) error {
	query := `
		UPDATE file_health 
		SET status = ?,
		    updated_at = datetime('now')
		WHERE id = ?
	`

	_, err := r.db.ExecContext(ctx, query, HealthStatusChecking, id)
	if err != nil {
		return fmt.Errorf("failed to set file status to checking by ID: %w", err)
	}

	return nil
}

// DeleteHealthRecordByID removes a specific health record from the database by ID
func (r *HealthRepository) DeleteHealthRecordByID(ctx context.Context, id int64) error {
	query := `DELETE FROM file_health WHERE id = ?`

	result, err := r.db.ExecContext(ctx, query, id)
	if err != nil {
		return fmt.Errorf("failed to delete health record by ID: %w", err)
	}

	rowsAffected, err := result.RowsAffected()
	if err != nil {
		return fmt.Errorf("failed to get rows affected: %w", err)
	}

	if rowsAffected == 0 {
		return fmt.Errorf("no health record found to delete with ID: %d", id)
	}

	return nil
}

// DeleteHealthRecord removes a specific health record from the database
func (r *HealthRepository) DeleteHealthRecord(ctx context.Context, filePath string) error {
	query := `DELETE FROM file_health WHERE file_path = ?`

	result, err := r.db.ExecContext(ctx, query, filePath)
	if err != nil {
		return fmt.Errorf("failed to delete health record: %w", err)
	}

	rowsAffected, err := result.RowsAffected()
	if err != nil {
		return fmt.Errorf("failed to get rows affected: %w", err)
	}

	if rowsAffected == 0 {
		return fmt.Errorf("no health record found to delete: %s", filePath)
	}

	return nil
}

// CleanupHealthRecords removes health records for files that no longer exist
func (r *HealthRepository) CleanupHealthRecords(ctx context.Context, existingFiles []string) error {
	if len(existingFiles) == 0 {
		// Remove all records if no files exist
		_, err := r.db.ExecContext(ctx, "DELETE FROM file_health")
		return err
	}

	// Create placeholders for IN clause
	placeholders := make([]string, len(existingFiles))
	args := make([]interface{}, len(existingFiles))
	for i, file := range existingFiles {
		placeholders[i] = "?"
		args[i] = file
	}

	placeholderStr := "?" + strings.Repeat(",?", len(existingFiles)-1)
	query := fmt.Sprintf(`
		DELETE FROM file_health 
		WHERE file_path NOT IN (%s)
	`, placeholderStr)

	_, err := r.db.ExecContext(ctx, query, args...)
	if err != nil {
		return fmt.Errorf("failed to cleanup health records: %w", err)
	}

	return nil
}

// RegisterCorruptedFile adds or updates a file as corrupted and schedules it for immediate check/repair
func (r *HealthRepository) RegisterCorruptedFile(ctx context.Context, filePath string, libraryPath *string, errorMessage string) error {
	query := `
		INSERT INTO file_health (
			file_path, library_path, status, last_error, error_details,
			retry_count, max_retries, repair_retry_count, max_repair_retries,
			created_at, updated_at, scheduled_check_at
		)
		VALUES (?, ?, 'corrupted', ?, ?, 0, 2, 0, 3, datetime('now'), datetime('now'), datetime('now'))
		ON CONFLICT(file_path) DO UPDATE SET
			library_path = COALESCE(excluded.library_path, library_path),
			status = 'corrupted',
			last_error = excluded.last_error,
			error_details = excluded.error_details,
			scheduled_check_at = datetime('now'),
			updated_at = datetime('now')
	`

	_, err := r.db.ExecContext(ctx, query, filePath, libraryPath, errorMessage, errorMessage)
	if err != nil {
		return fmt.Errorf("failed to register corrupted file: %w", err)
	}

	return nil
}

// AddFileToHealthCheck adds a file to the health database for checking
func (r *HealthRepository) AddFileToHealthCheck(ctx context.Context, filePath string, maxRetries int, sourceNzbPath *string) error {
	query := `
		INSERT INTO file_health (file_path, status, last_checked, retry_count, max_retries, repair_retry_count, max_repair_retries, source_nzb_path, created_at, updated_at)
		VALUES (?, ?, datetime('now'), 0, ?, 0, 3, ?, datetime('now'), datetime('now'))
		ON CONFLICT(file_path) DO UPDATE SET
		max_retries = excluded.max_retries,
		max_repair_retries = excluded.max_repair_retries,
		source_nzb_path = COALESCE(excluded.source_nzb_path, source_nzb_path),
		updated_at = datetime('now')
	`

	_, err := r.db.ExecContext(ctx, query, filePath, HealthStatusPending, maxRetries, sourceNzbPath)
	if err != nil {
		return fmt.Errorf("failed to add file to health check: %w", err)
	}

	return nil
}

// ListHealthItems returns all health records with optional filtering, sorting and pagination
func (r *HealthRepository) ListHealthItems(ctx context.Context, statusFilter *HealthStatus, limit, offset int, sinceFilter *time.Time, search string, sortBy string, sortOrder string) ([]*FileHealth, error) {
	// Validate and prepare ORDER BY clause
	orderClause := "created_at DESC"
	if sortBy != "" {
		// Whitelist of allowed sort fields to prevent SQL injection
		allowedFields := map[string]string{
			"file_path":  "file_path",
			"created_at": "created_at",
			"status":     "status",
			"priority":   "priority",
		}

		if field, ok := allowedFields[sortBy]; ok {
			orderDirection := "ASC"
			if sortOrder == "desc" || sortOrder == "DESC" {
				orderDirection = "DESC"
			}
			orderClause = fmt.Sprintf("%s %s", field, orderDirection)
		}
	}

	query := fmt.Sprintf(`
		SELECT id, file_path, status, last_checked, last_error, retry_count, max_retries,
		       repair_retry_count, max_repair_retries, source_nzb_path,
		       error_details, created_at, updated_at, scheduled_check_at,
			   library_path
		FROM file_health
		WHERE (? IS NULL OR status = ?)
		  AND (? IS NULL OR created_at >= ?)
		  AND (? = '' OR file_path LIKE ? OR (source_nzb_path IS NOT NULL AND source_nzb_path LIKE ?))
		ORDER BY %s
		LIMIT ? OFFSET ?
	`, orderClause)

	// Prepare arguments for the query
	var statusParam interface{} = nil
	if statusFilter != nil {
		statusParam = string(*statusFilter)
	}

	var sinceParam interface{} = nil
	if sinceFilter != nil {
		sinceParam = sinceFilter.Format("2006-01-02 15:04:05")
	}

	// Prepare search parameter with wildcards
	searchPattern := "%" + search + "%"

	args := []interface{}{
		statusParam, statusParam, // status filter (checked twice in WHERE clause)
		sinceParam, sinceParam, // since filter (checked twice in WHERE clause)
		search, searchPattern, searchPattern, // search filter (file_path and source_nzb_path)
		limit, offset,
	}

	rows, err := r.db.QueryContext(ctx, query, args...)
	if err != nil {
		return nil, fmt.Errorf("failed to query health items: %w", err)
	}
	defer rows.Close()

	var files []*FileHealth
	for rows.Next() {
		var health FileHealth
		err := rows.Scan(
			&health.ID, &health.FilePath, &health.Status, &health.LastChecked,
			&health.LastError, &health.RetryCount, &health.MaxRetries,
			&health.RepairRetryCount, &health.MaxRepairRetries,
			&health.SourceNzbPath, &health.ErrorDetails,
			&health.CreatedAt, &health.UpdatedAt, &health.ScheduledCheckAt,
			&health.LibraryPath,
		)
		if err != nil {
			return nil, fmt.Errorf("failed to scan health item: %w", err)
		}
		files = append(files, &health)
	}

	if err = rows.Err(); err != nil {
		return nil, fmt.Errorf("failed to iterate health items: %w", err)
	}

	return files, nil
}

// CountHealthItems returns the total count of health records with optional filtering
func (r *HealthRepository) CountHealthItems(ctx context.Context, statusFilter *HealthStatus, sinceFilter *time.Time, search string) (int, error) {
	query := `
		SELECT COUNT(*) 
		FROM file_health
		WHERE (? IS NULL OR status = ?)
		  AND (? IS NULL OR created_at >= ?)
		  AND (? = '' OR file_path LIKE ? OR (source_nzb_path IS NOT NULL AND source_nzb_path LIKE ?))
	`

	// Prepare arguments for the query
	var statusParam interface{} = nil
	if statusFilter != nil {
		statusParam = string(*statusFilter)
	}

	var sinceParam interface{} = nil
	if sinceFilter != nil {
		sinceParam = sinceFilter.Format("2006-01-02 15:04:05")
	}

	// Prepare search parameter with wildcards
	searchPattern := "%" + search + "%"

	args := []interface{}{
		statusParam, statusParam, // status filter (checked twice in WHERE clause)
		sinceParam, sinceParam, // since filter (checked twice in WHERE clause)
		search, searchPattern, searchPattern, // search filter (file_path and source_nzb_path)
	}

	var count int
	err := r.db.QueryRowContext(ctx, query, args...).Scan(&count)
	if err != nil {
		return 0, fmt.Errorf("failed to count health items: %w", err)
	}

	return count, nil
}

// SetFileChecking sets a file's status to 'checking'
func (r *HealthRepository) SetFileChecking(ctx context.Context, filePath string) error {
	query := `
		UPDATE file_health 
		SET status = ?,
		    updated_at = datetime('now')
		WHERE file_path = ?
	`

	_, err := r.db.ExecContext(ctx, query, HealthStatusChecking, filePath)
	if err != nil {
		return fmt.Errorf("failed to set file status to checking: %w", err)
	}

	return nil
}

func (r *HealthRepository) ResetFileAllChecking(ctx context.Context) error {
	query := `
		UPDATE file_health
		SET status = ?,
		    updated_at = datetime('now')
		WHERE status = ?
	`

	_, err := r.db.ExecContext(ctx, query, HealthStatusPending, HealthStatusChecking)
	if err != nil {
		return fmt.Errorf("failed to reset all file statuses: %w", err)
	}

	return nil
}

// DeleteHealthRecordsBulk removes multiple health records from the database
func (r *HealthRepository) DeleteHealthRecordsBulk(ctx context.Context, filePaths []string) error {
	if len(filePaths) == 0 {
		return nil
	}

	// Build placeholders for the IN clause
	placeholders := make([]string, len(filePaths))
	args := make([]interface{}, len(filePaths))
	for i, path := range filePaths {
		placeholders[i] = "?"
		args[i] = path
	}

	query := fmt.Sprintf(`DELETE FROM file_health WHERE file_path IN (%s)`, strings.Join(placeholders, ","))

	result, err := r.db.ExecContext(ctx, query, args...)
	if err != nil {
		return fmt.Errorf("failed to delete health records: %w", err)
	}

	rowsAffected, err := result.RowsAffected()
	if err != nil {
		return fmt.Errorf("failed to get rows affected: %w", err)
	}

	if rowsAffected == 0 {
		return fmt.Errorf("no health records found to delete")
	}

	return nil
}

// ResetHealthChecksBulk resets multiple health records to pending status
func (r *HealthRepository) ResetHealthChecksBulk(ctx context.Context, filePaths []string) (int, error) {
	if len(filePaths) == 0 {
		return 0, nil
	}

	// Build placeholders for the IN clause
	placeholders := make([]string, len(filePaths))
	args := make([]interface{}, len(filePaths))
	for i, path := range filePaths {
		placeholders[i] = "?"
		args[i] = path
	}

	query := fmt.Sprintf(`
		UPDATE file_health
		SET status = '%s',
		    retry_count = 0,
		    repair_retry_count = 0,
		    last_error = NULL,
		    error_details = NULL,
		    updated_at = datetime('now')
		WHERE file_path IN (%s)
	`, HealthStatusPending, strings.Join(placeholders, ","))

	result, err := r.db.ExecContext(ctx, query, args...)
	if err != nil {
		return 0, fmt.Errorf("failed to reset health records: %w", err)
	}

	rowsAffected, err := result.RowsAffected()
	if err != nil {
		return 0, fmt.Errorf("failed to get rows affected: %w", err)
	}

	return int(rowsAffected), nil
}

// ResetAllHealthChecks resets all health records to pending status
func (r *HealthRepository) ResetAllHealthChecks(ctx context.Context) (int, error) {
	query := `
		UPDATE file_health
		SET status = 'pending',
		    retry_count = 0,
		    repair_retry_count = 0,
		    last_error = NULL,
		    error_details = NULL,
		    updated_at = datetime('now')
	`

	result, err := r.db.ExecContext(ctx, query)
	if err != nil {
		return 0, fmt.Errorf("failed to reset all health records: %w", err)
	}

	rowsAffected, err := result.RowsAffected()
	if err != nil {
		return 0, fmt.Errorf("failed to get rows affected: %w", err)
	}

	return int(rowsAffected), nil
}

// DeleteHealthRecordsByDate deletes health records older than the specified date with optional status filter
func (r *HealthRepository) DeleteHealthRecordsByDate(ctx context.Context, olderThan time.Time, statusFilter *HealthStatus) (int, error) {
	query := `
		DELETE FROM file_health
		WHERE created_at < ?
		  AND (? IS NULL OR status = ?)
	`

	// Prepare arguments for the query
	var statusParam interface{} = nil
	if statusFilter != nil {
		statusParam = string(*statusFilter)
	}

	args := []interface{}{
		olderThan.Format("2006-01-02 15:04:05"),
		statusParam, statusParam, // status filter (checked twice in WHERE clause)
	}

	result, err := r.db.ExecContext(ctx, query, args...)
	if err != nil {
		return 0, fmt.Errorf("failed to delete health records by date: %w", err)
	}

	rowsAffected, err := result.RowsAffected()
	if err != nil {
		return 0, fmt.Errorf("failed to get rows affected: %w", err)
	}

	return int(rowsAffected), nil
}

// AddHealthCheck adds or updates a health check record
func (r *HealthRepository) AddHealthCheck(
	ctx context.Context,
	filePath string,
	releaseDate time.Time,
	scheduledCheckAt time.Time,
	sourceNzbPath *string,
) error {
	query := `
		INSERT INTO file_health (
			file_path, status, last_checked, retry_count, max_retries,
			repair_retry_count, max_repair_retries, source_nzb_path,
			release_date, scheduled_check_at,
			created_at, updated_at
		)
		VALUES (?, ?, datetime('now'), 0, 2, 0, 3, ?, ?, ?, datetime('now'), datetime('now'))
		ON CONFLICT(file_path) DO UPDATE SET
			release_date = excluded.release_date,
			scheduled_check_at = excluded.scheduled_check_at,
			status = excluded.status,
			updated_at = datetime('now')
	`

	_, err := r.db.ExecContext(ctx, query, filePath, HealthStatusHealthy, sourceNzbPath, releaseDate.UTC(), scheduledCheckAt.UTC())
	if err != nil {
		return fmt.Errorf("failed to add health check: %w", err)
	}

	return nil
}

// UpdateScheduledCheckTime updates the scheduled check time and sets status to healthy
func (r *HealthRepository) UpdateScheduledCheckTime(ctx context.Context, filePath string, nextCheckTime time.Time) error {
	query := `
		UPDATE file_health
		SET status = ?,
		    scheduled_check_at = ?,
		    updated_at = datetime('now')
		WHERE file_path = ?
	`

	result, err := r.db.ExecContext(ctx, query, HealthStatusHealthy, nextCheckTime.UTC(), filePath)
	if err != nil {
		return fmt.Errorf("failed to update scheduled check time: %w", err)
	}

	rowsAffected, err := result.RowsAffected()
	if err != nil {
		return fmt.Errorf("failed to get rows affected: %w", err)
	}

	if rowsAffected == 0 {
		return fmt.Errorf("no automatic health check found for file: %s", filePath)
	}

	return nil
}

// MarkAsHealthy marks a file as healthy and clears all retry/error state
func (r *HealthRepository) MarkAsHealthy(ctx context.Context, filePath string, nextCheckTime time.Time) error {
	query := `
		UPDATE file_health
		SET status = ?,
		    scheduled_check_at = ?,
		    retry_count = 0,
		    repair_retry_count = 0,
		    last_error = NULL,
		    error_details = NULL,
		    updated_at = datetime('now')
		WHERE file_path = ?
	`

	result, err := r.db.ExecContext(ctx, query, HealthStatusHealthy, nextCheckTime.UTC(), filePath)
	if err != nil {
		return fmt.Errorf("failed to mark file as healthy: %w", err)
	}

	rowsAffected, err := result.RowsAffected()
	if err != nil {
		return fmt.Errorf("failed to get rows affected: %w", err)
	}

	if rowsAffected == 0 {
		return fmt.Errorf("no health check found for file: %s", filePath)
	}

	return nil
}

// GetAllHealthCheckPaths returns all health check file paths (memory optimized)
func (r *HealthRepository) GetAllHealthCheckPaths(ctx context.Context) ([]string, error) {
	query := `
		SELECT file_path
		FROM file_health
		ORDER BY file_path ASC
	`

	rows, err := r.db.QueryContext(ctx, query)
	if err != nil {
		return nil, fmt.Errorf("failed to query health check paths: %w", err)
	}
	defer rows.Close()

	var paths []string
	for rows.Next() {
		var path string
		if err := rows.Scan(&path); err != nil {
			return nil, fmt.Errorf("failed to scan file path: %w", err)
		}
		paths = append(paths, path)
	}

	if err = rows.Err(); err != nil {
		return nil, fmt.Errorf("failed to iterate health check paths: %w", err)
	}

	return paths, nil
}

// GetAllHealthCheckRecords returns all health check records tracked in health system
func (r *HealthRepository) GetAllHealthCheckRecords(ctx context.Context) ([]AutomaticHealthCheckRecord, error) {
	query := `
		SELECT file_path, library_path, 
			   release_date, scheduled_check_at,
			   source_nzb_path
		FROM file_health
		ORDER BY file_path ASC
	`

	rows, err := r.db.QueryContext(ctx, query)
	if err != nil {
		return nil, fmt.Errorf("failed to query health check paths: %w", err)
	}
	defer rows.Close()

	var records []AutomaticHealthCheckRecord
	for rows.Next() {
		var (
			path             string
			libraryPath      *string
			releaseDate      *time.Time
<<<<<<< HEAD
			scheduledCheckAt *time.Time
=======
			scheduledCheckAtNT sql.NullTime
>>>>>>> dd8c4dad
			sourceNzbPath    *string
		)

		if err := rows.Scan(&path, &libraryPath, &releaseDate, &scheduledCheckAtNT, &sourceNzbPath); err != nil {
			return nil, fmt.Errorf("failed to scan file path: %w", err)
		}
		var scheduledCheckAt time.Time
		if scheduledCheckAtNT.Valid {
			scheduledCheckAt = scheduledCheckAtNT.Time
		}
		records = append(records, AutomaticHealthCheckRecord{
			FilePath:         path,
			LibraryPath:      libraryPath,
			ReleaseDate:      releaseDate,
			ScheduledCheckAt: scheduledCheckAt,
			SourceNzbPath:    sourceNzbPath,
		})
	}

	if err = rows.Err(); err != nil {
		return nil, fmt.Errorf("failed to iterate health check paths: %w", err)
	}

	return records, nil
}

// AutomaticHealthCheckRecord represents a batch insert record
type AutomaticHealthCheckRecord struct {
	FilePath         string
	LibraryPath      *string
	ReleaseDate      *time.Time
	ScheduledCheckAt *time.Time
	SourceNzbPath    *string
}

// BatchAddAutomaticHealthChecks inserts multiple automatic health checks efficiently
func (r *HealthRepository) BatchAddAutomaticHealthChecks(ctx context.Context, records []AutomaticHealthCheckRecord) error {
	if len(records) == 0 {
		return nil
	}

	// SQLite has a limit on the number of parameters (typically 999)
	// Process in batches of 200 records (4 params each = 800 params per batch)
	const batchSize = 200

	for i := 0; i < len(records); i += batchSize {
		end := i + batchSize
		if end > len(records) {
			end = len(records)
		}

		batch := records[i:end]
		if err := r.batchInsertAutomaticHealthChecks(ctx, batch); err != nil {
			return fmt.Errorf("failed to insert batch starting at index %d: %w", i, err)
		}
	}

	return nil
}

// batchInsertAutomaticHealthChecks performs a single batch insert
func (r *HealthRepository) batchInsertAutomaticHealthChecks(ctx context.Context, records []AutomaticHealthCheckRecord) error {
	if len(records) == 0 {
		return nil
	}

	// Build the INSERT query with multiple value sets
	valueStrings := make([]string, len(records))
	args := make([]interface{}, 0, len(records)*5)

	for i, record := range records {
		valueStrings[i] = "(?, ?, ?, datetime('now'), 0, 1, 0, 3, ?, ?, ?, datetime('now'), datetime('now'))"
		
		var releaseDateUTC, scheduledCheckAtUTC *time.Time
		if record.ReleaseDate != nil {
			t := record.ReleaseDate.UTC()
			releaseDateUTC = &t
		}
		if record.ScheduledCheckAt != nil {
			t := record.ScheduledCheckAt.UTC()
			scheduledCheckAtUTC = &t
		}

		args = append(args, record.FilePath, record.LibraryPath, HealthStatusHealthy, record.SourceNzbPath, releaseDateUTC, scheduledCheckAtUTC)
	}

	query := fmt.Sprintf(`
		INSERT INTO file_health (
			file_path, library_path, status, last_checked, retry_count, max_retries,
			repair_retry_count, max_repair_retries, source_nzb_path,
			release_date, scheduled_check_at,
			created_at, updated_at
		)
		VALUES %s
		ON CONFLICT(file_path) DO UPDATE SET
			library_path = excluded.library_path,
			release_date = excluded.release_date,
			scheduled_check_at = excluded.scheduled_check_at,
			status = excluded.status,
			updated_at = datetime('now')
	`, strings.Join(valueStrings, ","))

	_, err := r.db.ExecContext(ctx, query, args...)
	if err != nil {
		return fmt.Errorf("failed to batch insert health checks: %w", err)
	}

	return nil
}<|MERGE_RESOLUTION|>--- conflicted
+++ resolved
@@ -949,11 +949,7 @@
 			path             string
 			libraryPath      *string
 			releaseDate      *time.Time
-<<<<<<< HEAD
-			scheduledCheckAt *time.Time
-=======
 			scheduledCheckAtNT sql.NullTime
->>>>>>> dd8c4dad
 			sourceNzbPath    *string
 		)
 
