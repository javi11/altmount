package utils

// contextKey is a type for context keys to avoid collisions
type contextKey string

func (c contextKey) String() string {
	return "webdav context key " + string(c)
}

// Context keys for passing WebDAV request metadata through context
const (
	ContentLengthKey = contextKey("contentLength")
	RangeKey         = contextKey("rangeKey")
	IsCopy           = contextKey("isCopy")
	Origin           = contextKey("origin")
	ShowCorrupted    = contextKey("showCorrupted")
	ActiveStreamKey  = contextKey("activeStream")
<<<<<<< HEAD
	MaxDownloadWorkersKey = contextKey("maxDownloadWorkers")
	MaxCacheSizeMBKey     = contextKey("maxCacheSizeMB")
=======
	StreamIDKey      = contextKey("streamID")
>>>>>>> 94c724f8
)<|MERGE_RESOLUTION|>--- conflicted
+++ resolved
@@ -15,10 +15,5 @@
 	Origin           = contextKey("origin")
 	ShowCorrupted    = contextKey("showCorrupted")
 	ActiveStreamKey  = contextKey("activeStream")
-<<<<<<< HEAD
-	MaxDownloadWorkersKey = contextKey("maxDownloadWorkers")
-	MaxCacheSizeMBKey     = contextKey("maxCacheSizeMB")
-=======
 	StreamIDKey      = contextKey("streamID")
->>>>>>> 94c724f8
 )