--- conflicted
+++ resolved
@@ -74,12 +74,7 @@
       - COOKIE_DOMAIN=localhost # Must match the domain/IP where web interface is accessed
     volumes:
       - ./config:/config
-<<<<<<< HEAD
-      - /mnt:/mnt:rshared  # Linux only - see Rclone Mount section for macOS/Windows
-      - /metadata:/metadata
-=======
-      - /mnt:/mnt
->>>>>>> 2516ce37
+      - /mnt:/mnt:rshared # Linux only - see Rclone Mount section for macOS/Windows
     ports:
       - "8080:8080"
     restart: unless-stopped
@@ -126,6 +121,7 @@
 > Install rclone on your host system and mount the AltMount WebDAV endpoint:
 >
 > **macOS:**
+>
 > ```bash
 > # Install rclone and macFUSE
 > brew install rclone macfuse
