import { useCallback, useEffect, useState } from "react";
import { ErrorAlert } from "../components/ui/ErrorAlert";
import { Pagination } from "../components/ui/Pagination";
import { useConfirm } from "../contexts/ModalContext";
import { useToast } from "../contexts/ToastContext";
import {
	useCancelHealthCheck,
	useCleanupHealth,
	useDeleteBulkHealthItems,
	useDeleteHealthItem,
	useDirectHealthCheck,
	useHealth,
	useHealthStats,
	useRepairBulkHealthItems,
	useRepairHealthItem,
	useRestartBulkHealthItems,
} from "../hooks/useApi";
import { useConfig } from "../hooks/useConfig";
import {
	useCancelLibrarySync,
	useLibrarySyncStatus,
	useStartLibrarySync,
} from "../hooks/useLibrarySync";
import { BulkActionsToolbar } from "./HealthPage/components/BulkActionsToolbar";
import { CleanupModal } from "./HealthPage/components/CleanupModal";
import { HealthFilters } from "./HealthPage/components/HealthFilters";
import { HealthPageHeader } from "./HealthPage/components/HealthPageHeader";
import { HealthStatsCards } from "./HealthPage/components/HealthStatsCards";
import { HealthStatusAlert } from "./HealthPage/components/HealthStatusAlert";
import { HealthTable } from "./HealthPage/components/HealthTable/HealthTable";
import { LibraryScanStatus } from "./HealthPage/components/LibraryScanStatus";
import { ProviderHealth } from "./HealthPage/components/ProviderHealth/ProviderHealth";
import type { CleanupConfig, SortBy, SortOrder } from "./HealthPage/types";

export function HealthPage() {
	const [activeTab, setActiveTab] = useState<"files" | "providers">("files");
	const [page, setPage] = useState(0);
	const [searchTerm, setSearchTerm] = useState("");
	const [statusFilter, setStatusFilter] = useState("");
	const [showCleanupModal, setShowCleanupModal] = useState(false);
	const [cleanupConfig, setCleanupConfig] = useState<CleanupConfig>({
		older_than: new Date(Date.now() - 7 * 24 * 60 * 60 * 1000).toISOString().slice(0, 16),
		delete_files: false,
	});
	const [autoRefreshEnabled, setAutoRefreshEnabled] = useState(true);
	const [refreshInterval, setRefreshInterval] = useState(5000);
	const [nextRefreshTime, setNextRefreshTime] = useState<Date | null>(null);
	const [userInteracting, setUserInteracting] = useState(false);
	const [countdown, setCountdown] = useState(0);
	const [selectedItems, setSelectedItems] = useState<Set<string>>(new Set());
	const [sortBy, setSortBy] = useState<SortBy>("created_at");
	const [sortOrder, setSortOrder] = useState<SortOrder>("desc");

	const pageSize = 20;
	const {
		data: healthResponse,
		isLoading,
		refetch,
		error,
	} = useHealth({
		limit: pageSize,
		offset: page * pageSize,
		search: searchTerm,
		status: statusFilter || undefined,
		sort_by: sortBy,
		sort_order: sortOrder,
		refetchInterval: autoRefreshEnabled && !userInteracting ? refreshInterval : undefined,
	});

	const { data: stats } = useHealthStats();
	const deleteItem = useDeleteHealthItem();
	const deleteBulkItems = useDeleteBulkHealthItems();
	const restartBulkItems = useRestartBulkHealthItems();
	const repairBulkItems = useRepairBulkHealthItems();
	const cleanupHealth = useCleanupHealth();
	const directHealthCheck = useDirectHealthCheck();
	const cancelHealthCheck = useCancelHealthCheck();
	const repairHealthItem = useRepairHealthItem();
	const { confirmAction } = useConfirm();
	const { showToast } = useToast();

	// Config hook
	const { data: config } = useConfig();

	// Library sync hooks
	const {
		data: librarySyncStatus,
		error: librarySyncError,
		isLoading: librarySyncLoading,
		refetch: refetchLibrarySync,
	} = useLibrarySyncStatus();
	const startLibrarySync = useStartLibrarySync();
	const cancelLibrarySync = useCancelLibrarySync();

	const handleDelete = async (id: number) => {
		const confirmed = await confirmAction(
			"Delete Health Record",
<<<<<<< HEAD
			"Are you sure you want to delete this health record? The imported file (symlink/strm) will also be deleted if it exists. This action cannot be undone.",
			{
				type: "error",
=======
			"Are you sure you want to delete this health record? The actual file won´t be deleted.",
			{
				type: "warning",
>>>>>>> 94c724f8
				confirmText: "Delete",
				confirmButtonClass: "btn-error",
			},
		);
		if (confirmed) {
			await deleteItem.mutateAsync(id);
		}
	};

	const handleCleanup = () => {
		setCleanupConfig({
			older_than: new Date(Date.now() - 7 * 24 * 60 * 60 * 1000).toISOString().split("T")[0],
			delete_files: false,
		});
		setShowCleanupModal(true);
	};

	const handleCleanupConfirm = async () => {
		try {
			const data = await cleanupHealth.mutateAsync({
				older_than: new Date(cleanupConfig.older_than).toISOString(),
				delete_files: cleanupConfig.delete_files,
			});

			setShowCleanupModal(false);

			let message = `Successfully deleted ${data.records_deleted} health record${data.records_deleted !== 1 ? "s" : ""}`;
			if (cleanupConfig.delete_files && data.files_deleted !== undefined) {
				message += ` and ${data.files_deleted} file${data.files_deleted !== 1 ? "s" : ""}`;
			}

			showToast({
				title: "Cleanup Successful",
				message,
				type: "success",
			});

			if (data.warning && data.file_deletion_errors) {
				showToast({
					title: "Warning",
					message: data.warning,
					type: "warning",
				});
			}
		} catch (error) {
			console.error("Failed to cleanup health records:", error);
			showToast({
				title: "Cleanup Failed",
				message: "Failed to cleanup health records",
				type: "error",
			});
		}
	};

	const handleManualCheck = async (id: number) => {
		try {
			await directHealthCheck.mutateAsync(id);
		} catch (err) {
			console.error("Failed to perform direct health check:", err);
		}
	};

	const handleCancelCheck = async (id: number) => {
		const confirmed = await confirmAction(
			"Cancel Health Check",
			"Are you sure you want to cancel this health check?",
			{
				type: "warning",
				confirmText: "Cancel Check",
				confirmButtonClass: "btn-warning",
			},
		);
		if (confirmed) {
			try {
				await cancelHealthCheck.mutateAsync(id);
			} catch (err) {
				console.error("Failed to cancel health check:", err);
			}
		}
	};

	const handleRepair = async (id: number) => {
		const confirmed = await confirmAction(
			"Trigger Repair",
			"This will attempt to ask the ARR to redownload the corrupted file from your media library. THIS FILE WILL BE DELETED IF THE REPAIR IS SUCCESSFUL. Are you sure you want to proceed?",
			{
				type: "info",
				confirmText: "Trigger Repair",
				confirmButtonClass: "btn-info",
			},
		);
		if (confirmed) {
			try {
				await repairHealthItem.mutateAsync({
					id,
					resetRepairRetryCount: false,
				});
				showToast({
					title: "Repair Triggered",
					message: "Repair triggered successfully",
					type: "success",
				});
			} catch (err: unknown) {
				const error = err as {
					message?: string;
					code?: string;
				};
				console.error("Failed to trigger repair:", err);

				if (error.code === "NOT_FOUND") {
					showToast({
						title: "File Not Found in ARR",
						message:
							"This file is not managed by any configured Radarr or Sonarr instance. Please check your ARR configuration and ensure the file is in your media library.",
						type: "warning",
					});
					return;
				}

				const errorMessage = error.message || "Unknown error";

				showToast({
					title: "Failed to trigger repair",
					message: errorMessage,
					type: "error",
				});
			}
		}
	};

	const handleStartLibrarySync = async () => {
		try {
			await startLibrarySync.mutateAsync();
			showToast({
				title: "Library Scan Started",
				message: "Library scan has been triggered successfully",
				type: "success",
			});
		} catch (err) {
			console.error("Failed to start library sync:", err);
			showToast({
				title: "Failed to Start Scan",
				message: "Could not start library scan. Please try again.",
				type: "error",
			});
		}
	};

	const handleCancelLibrarySync = async () => {
		try {
			await cancelLibrarySync.mutateAsync();
			showToast({
				title: "Library Scan Cancelled",
				message: "Library scan has been cancelled",
				type: "info",
			});
		} catch (err) {
			console.error("Failed to cancel library sync:", err);
			showToast({
				title: "Failed to Cancel Scan",
				message: "Could not cancel library scan. Please try again.",
				type: "error",
			});
		}
	};

	const toggleAutoRefresh = () => {
		setAutoRefreshEnabled(!autoRefreshEnabled);
		setNextRefreshTime(null);
	};

	const handleRefreshIntervalChange = (interval: number) => {
		setRefreshInterval(interval);
		setNextRefreshTime(null);
	};

	const handleSelectItem = (filePath: string, checked: boolean) => {
		setSelectedItems((prev) => {
			const newSet = new Set(prev);
			if (checked) {
				newSet.add(filePath);
			} else {
				newSet.delete(filePath);
			}
			return newSet;
		});
	};

	const handleSelectAll = (checked: boolean) => {
		if (checked && data) {
			setSelectedItems(new Set(data.map((item) => item.file_path)));
		} else {
			setSelectedItems(new Set());
		}
	};

	const handleBulkDelete = async () => {
		if (selectedItems.size === 0) return;

		const confirmed = await confirmAction(
			"Delete Selected Health Records",
			`Are you sure you want to delete ${selectedItems.size} selected health records? The imported files (symlinks/strm) WILL also be deleted if they exist.`,
			{
				type: "warning",
				confirmText: "Delete Selected",
				confirmButtonClass: "btn-error",
			},
		);

		if (confirmed) {
			try {
				const filePaths = Array.from(selectedItems);
				await deleteBulkItems.mutateAsync(filePaths);
				setSelectedItems(new Set());
				showToast({
					title: "Success",
					message: `Successfully deleted ${filePaths.length} health records`,
					type: "success",
				});
			} catch (error) {
				console.error("Failed to delete selected health records:", error);
				showToast({
					title: "Error",
					message: "Failed to delete selected health records",
					type: "error",
				});
			}
		}
	};

	const handleBulkRestart = async () => {
		if (selectedItems.size === 0) return;

		const confirmed = await confirmAction(
			"Restart Selected Health Checks",
			`Are you sure you want to restart ${selectedItems.size} selected health records? They will be reset to pending status and rechecked.`,
			{
				type: "info",
				confirmText: "Restart Checks",
				confirmButtonClass: "btn-info",
			},
		);

		if (confirmed) {
			try {
				const filePaths = Array.from(selectedItems);
				await restartBulkItems.mutateAsync(filePaths);
				setSelectedItems(new Set());
				showToast({
					title: "Success",
					message: `Successfully restarted ${filePaths.length} health checks`,
					type: "success",
				});
			} catch (error) {
				console.error("Failed to restart selected health checks:", error);
				showToast({
					title: "Error",
					message: "Failed to restart selected health checks",
					type: "error",
				});
			}
		}
	};

	const handleBulkRepair = async () => {
		if (selectedItems.size === 0) return;

		const confirmed = await confirmAction(
			"Repair Selected Files",
			`Are you sure you want to trigger repair for ${selectedItems.size} selected files? This will ask the ARR applications to redownload them.`,
			{
				type: "warning",
				confirmText: "Repair Selected",
				confirmButtonClass: "btn-warning",
			},
		);

		if (confirmed) {
			try {
				const filePaths = Array.from(selectedItems);
				await repairBulkItems.mutateAsync(filePaths);
				setSelectedItems(new Set());
				showToast({
					title: "Success",
					message: `Repair triggered for ${filePaths.length} files`,
					type: "success",
				});
			} catch (error) {
				console.error("Failed to trigger bulk repair:", error);
				showToast({
					title: "Error",
					message: "Failed to trigger bulk repair",
					type: "error",
				});
			}
		}
	};

	const clearSelection = useCallback(() => {
		setSelectedItems(new Set());
	}, []);

	const handleSort = (column: SortBy) => {
		if (sortBy === column) {
			setSortOrder(sortOrder === "asc" ? "desc" : "asc");
		} else {
			setSortBy(column);
			setSortOrder(column === "created_at" ? "desc" : "asc");
		}
		setPage(0);
		clearSelection();
	};

	const handleUserInteractionStart = () => {
		setUserInteracting(true);
	};

	const handleUserInteractionEnd = () => {
		const timer = setTimeout(() => {
			setUserInteracting(false);
		}, 2000);

		return () => clearTimeout(timer);
	};

	const data = healthResponse?.data;
	const meta = healthResponse?.meta;

	// Update next refresh time when auto-refresh is enabled
	useEffect(() => {
		if (!autoRefreshEnabled || userInteracting) {
			setNextRefreshTime(null);
			return;
		}

		setNextRefreshTime(new Date(Date.now() + refreshInterval));

		const interval = setInterval(() => {
			setNextRefreshTime(new Date(Date.now() + refreshInterval));
		}, refreshInterval);

		return () => clearInterval(interval);
	}, [autoRefreshEnabled, refreshInterval, userInteracting]);

	// Update countdown timer every second
	useEffect(() => {
		if (!nextRefreshTime || !autoRefreshEnabled || userInteracting) {
			setCountdown(0);
			return;
		}

		const updateCountdown = () => {
			const remaining = Math.max(0, Math.ceil((nextRefreshTime.getTime() - Date.now()) / 1000));
			setCountdown(remaining);

			if (remaining === 0) {
				setNextRefreshTime(new Date(Date.now() + refreshInterval));
			}
		};

		updateCountdown();
		const timer = setInterval(updateCountdown, 1000);

		return () => clearInterval(timer);
	}, [nextRefreshTime, autoRefreshEnabled, userInteracting, refreshInterval]);

	// Reset page when search term or status filter changes
	useEffect(() => {
		if (searchTerm !== "" || statusFilter !== "") {
			setPage(0);
		}
	}, [searchTerm, statusFilter]);

	// Clear selection when page, search, or filter changes
	useEffect(() => {
		clearSelection();
	}, [clearSelection]);

	if (error) {
		return (
			<div className="space-y-4">
				<h1 className="font-bold text-3xl">Health Monitoring</h1>
				<ErrorAlert error={error as Error} onRetry={() => refetch()} />
			</div>
		);
	}

	return (
		<div className="space-y-6">
			<HealthPageHeader
				autoRefreshEnabled={autoRefreshEnabled}
				refreshInterval={refreshInterval}
				countdown={countdown}
				userInteracting={userInteracting}
				isLoading={isLoading}
				isCleanupPending={cleanupHealth.isPending}
				onToggleAutoRefresh={toggleAutoRefresh}
				onRefreshIntervalChange={handleRefreshIntervalChange}
				onRefresh={() => refetch()}
				onCleanup={handleCleanup}
				onUserInteractionStart={handleUserInteractionStart}
				onUserInteractionEnd={handleUserInteractionEnd}
			/>

			<HealthStatsCards stats={stats} />

			<LibraryScanStatus
				status={librarySyncStatus}
				isLoading={librarySyncLoading}
				error={librarySyncError}
				isStartPending={startLibrarySync.isPending}
				isCancelPending={cancelLibrarySync.isPending}
				syncIntervalMinutes={config?.health.library_sync_interval_minutes}
				onStart={handleStartLibrarySync}
				onCancel={handleCancelLibrarySync}
				onRetry={refetchLibrarySync}
			/>

			<div className="mb-6 flex gap-2">
				<button
					type="button"
					className={`btn ${activeTab === "files" ? "btn-primary" : "btn-ghost"}`}
					onClick={() => setActiveTab("files")}
				>
					File Health
				</button>
				<button
					type="button"
					className={`btn ${activeTab === "providers" ? "btn-primary" : "btn-ghost"}`}
					onClick={() => setActiveTab("providers")}
				>
					Provider Health
				</button>
			</div>

			{activeTab === "files" ? (
				<>
					<HealthFilters
						searchTerm={searchTerm}
						statusFilter={statusFilter}
						onSearchChange={setSearchTerm}
						onStatusFilterChange={setStatusFilter}
						onUserInteractionStart={handleUserInteractionStart}
						onUserInteractionEnd={handleUserInteractionEnd}
					/>

					<BulkActionsToolbar
						selectedCount={selectedItems.size}
						isRestartPending={restartBulkItems.isPending}
						isDeletePending={deleteBulkItems.isPending}
						isRepairPending={repairBulkItems.isPending}
						onClearSelection={() => setSelectedItems(new Set())}
						onBulkRestart={handleBulkRestart}
						onBulkDelete={handleBulkDelete}
						onBulkRepair={handleBulkRepair}
					/>

					<HealthTable
						data={data}
						isLoading={isLoading}
						selectedItems={selectedItems}
						sortBy={sortBy}
						sortOrder={sortOrder}
						searchTerm={searchTerm}
						statusFilter={statusFilter}
						isCancelPending={cancelHealthCheck.isPending}
						isDirectCheckPending={directHealthCheck.isPending}
						isRepairPending={repairHealthItem.isPending}
						isDeletePending={deleteItem.isPending}
						onSelectItem={handleSelectItem}
						onSelectAll={handleSelectAll}
						onSort={handleSort}
						onCancelCheck={handleCancelCheck}
						onManualCheck={handleManualCheck}
						onRepair={handleRepair}
						onDelete={handleDelete}
					/>

					{meta?.total && meta.total > pageSize && (
						<Pagination
							currentPage={page + 1}
							totalPages={Math.ceil(meta.total / pageSize)}
							onPageChange={(newPage) => setPage(newPage - 1)}
							totalItems={meta.total}
							itemsPerPage={pageSize}
							showSummary={true}
						/>
					)}

					<HealthStatusAlert stats={stats} />

					<CleanupModal
						show={showCleanupModal}
						config={cleanupConfig}
						isPending={cleanupHealth.isPending}
						onClose={() => setShowCleanupModal(false)}
						onConfigChange={setCleanupConfig}
						onConfirm={handleCleanupConfirm}
					/>
				</>
			) : (
				<ProviderHealth />
			)}
		</div>
	);
}<|MERGE_RESOLUTION|>--- conflicted
+++ resolved
@@ -95,15 +95,9 @@
 	const handleDelete = async (id: number) => {
 		const confirmed = await confirmAction(
 			"Delete Health Record",
-<<<<<<< HEAD
-			"Are you sure you want to delete this health record? The imported file (symlink/strm) will also be deleted if it exists. This action cannot be undone.",
-			{
-				type: "error",
-=======
 			"Are you sure you want to delete this health record? The actual file won´t be deleted.",
 			{
 				type: "warning",
->>>>>>> 94c724f8
 				confirmText: "Delete",
 				confirmButtonClass: "btn-error",
 			},
@@ -305,7 +299,7 @@
 
 		const confirmed = await confirmAction(
 			"Delete Selected Health Records",
-			`Are you sure you want to delete ${selectedItems.size} selected health records? The imported files (symlinks/strm) WILL also be deleted if they exist.`,
+			`Are you sure you want to delete ${selectedItems.size} selected health records? The actual file won´t be deleted.`,
 			{
 				type: "warning",
 				confirmText: "Delete Selected",
