--- conflicted
+++ resolved
@@ -79,11 +79,7 @@
 						{/* Max Download Speed - Only show if > 0 */}
 						{poolMetrics.max_download_speed_bytes_per_sec > 0 && (
 							<div className="flex items-center justify-between text-sm">
-<<<<<<< HEAD
-								<span className="text-base-content/70">Top Speed</span>
-=======
 								<span className="text-base-content/70">Top Pool Speed</span>
->>>>>>> 6239fd07
 								<span className="font-medium text-success">
 									{formatSpeed(poolMetrics.max_download_speed_bytes_per_sec)}
 								</span>
